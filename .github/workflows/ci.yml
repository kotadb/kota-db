name: CI

on:
  push:
    branches: [ main, develop, 'release/**', 'hotfix/**' ]
  pull_request:
    branches: [ main, develop ]

env:
  CARGO_TERM_COLOR: always
  RUST_BACKTRACE: 1
  CARGO_INCREMENTAL: 0
  CARGO_NET_RETRY: 10
  RUSTUP_MAX_RETRIES: 10

jobs:
  # Quick format check - fails fast
  format:
    name: Format Check
    runs-on: ubuntu-latest
    steps:
    - uses: actions/checkout@v4
    
    - name: Install Rust
      uses: dtolnay/rust-toolchain@stable
      with:
        components: rustfmt
    
    - name: Check formatting
      run: cargo fmt --all -- --check

  # Clippy check - required by branch protection
  clippy:
    name: Clippy
    runs-on: ubuntu-latest
    steps:
    - uses: actions/checkout@v4
    
    - name: Install Rust
      uses: dtolnay/rust-toolchain@stable
      with:
        components: clippy
    
    - name: Cache dependencies
      uses: Swatinem/rust-cache@v2
      with:
        cache-on-failure: true
    
    - name: Run clippy
      run: cargo clippy --all-targets --all-features -- -D warnings

  # Build and Test - required by branch protection
  build-and-test:
    name: Build and Test
    runs-on: ubuntu-latest
    steps:
    - uses: actions/checkout@v4
    
    - name: Install Rust
      uses: dtolnay/rust-toolchain@stable
    
    - name: Cache dependencies
      uses: Swatinem/rust-cache@v2
      with:
        cache-on-failure: true
    
    - name: Build
      run: cargo build --verbose --all-features
    
    - name: Run tests
      run: cargo test --all-features -- --test-threads=2
      env:
        RUST_LOG: error
    
    - name: Run doc tests
      run: cargo test --doc --all-features

  # Additional test coverage for beta/nightly
  test-matrix:
    name: Test Suite (${{ matrix.rust }})
    runs-on: ubuntu-latest
    needs: [format, clippy]  # Run after quick checks pass
    strategy:
      matrix:
        rust:
          - beta
          - nightly
    continue-on-error: true
    
    steps:
    - uses: actions/checkout@v4
    
    - name: Install Rust
      uses: dtolnay/rust-toolchain@master
      with:
        toolchain: ${{ matrix.rust }}
    
    - name: Cache dependencies
      uses: Swatinem/rust-cache@v2
      with:
        cache-on-failure: true
        key: ${{ matrix.rust }}
    
    - name: Build
      run: cargo build --verbose --all-features
    
    - name: Run tests
      run: cargo test --all-features -- --test-threads=2
      env:
        RUST_LOG: error

  # Security audit - can run in parallel
  security:
    name: Security Audit
    runs-on: ubuntu-latest
    steps:
    - uses: actions/checkout@v4
    
    - name: Cache cargo-audit
      uses: actions/cache@v4
      with:
        path: ~/.cargo/bin/cargo-audit
        key: cargo-audit-${{ runner.os }}
    
    - name: Install cargo-audit
      run: |
        if [ ! -f ~/.cargo/bin/cargo-audit ]; then
          cargo install cargo-audit
        fi
    
    - name: Security audit
      run: cargo audit

  # Integration tests - can run in parallel
  integration:
    name: Integration Tests
    runs-on: ubuntu-latest
    needs: [format]  # Only need format to pass first
    steps:
    - uses: actions/checkout@v4
    
    - name: Install Rust
      uses: dtolnay/rust-toolchain@stable
    
<<<<<<< HEAD
    - name: Cache dependencies
      uses: Swatinem/rust-cache@v2
      with:
        cache-on-failure: true
    
    - name: Run integration tests
      run: cargo test --test '*' --features bench
=======
    - name: Generate code coverage
      run: cargo llvm-cov --all-features --workspace --lcov --output-path lcov.info
    
    - name: Upload coverage to Codecov
      uses: codecov/codecov-action@v4
      if: github.event_name != 'pull_request' || github.event.pull_request.head.repo.full_name == github.repository
      with:
        file: lcov.info
        fail_ci_if_error: false
        token: ${{ secrets.CODECOV_TOKEN }}
      continue-on-error: true
>>>>>>> 77ddf0c1

  # Performance tests - can run in parallel
  performance:
    name: Performance Tests
    runs-on: ubuntu-latest
    needs: [format]  # Only need format to pass first
    steps:
    - uses: actions/checkout@v4
    
    - name: Install Rust
      uses: dtolnay/rust-toolchain@stable
    
    - name: Cache dependencies
      uses: Swatinem/rust-cache@v2
      with:
        cache-on-failure: true
    
    - name: Run performance regression tests
      run: cargo test --release --features bench performance_regression_test
      env:
        CI: true

  # Container build - can run in parallel
  container:
    name: Container Build
    runs-on: ubuntu-latest
    steps:
    - uses: actions/checkout@v4
    
    - name: Set up Docker Buildx
      uses: docker/setup-buildx-action@v3
    
    - name: Build container
      uses: docker/build-push-action@v5
      with:
        context: .
        push: false
        tags: kotadb:ci-test
        cache-from: type=gha
        cache-to: type=gha,mode=max

  # Documentation build - can run in parallel
  docs:
    name: Documentation
    runs-on: ubuntu-latest
    steps:
    - uses: actions/checkout@v4
    
    - name: Install Rust
      uses: dtolnay/rust-toolchain@stable
    
    - name: Cache dependencies
      uses: Swatinem/rust-cache@v2
      with:
        cache-on-failure: true
    
    - name: Build documentation
      run: cargo doc --no-deps --all-features
      env:
        RUSTDOCFLAGS: "-D warnings"

  # Code coverage - only after main tests pass
  coverage:
    name: Code Coverage
    runs-on: ubuntu-latest
    needs: [build-and-test]
    steps:
    - uses: actions/checkout@v4
    
    - name: Install Rust
      uses: dtolnay/rust-toolchain@stable
      with:
        components: llvm-tools-preview
    
    - name: Cache dependencies
      uses: Swatinem/rust-cache@v2
      with:
        cache-on-failure: true
    
    - name: Install cargo-llvm-cov
      uses: taiki-e/install-action@cargo-llvm-cov
    
    - name: Generate code coverage
      run: cargo llvm-cov --all-features --workspace --lcov --output-path lcov.info
    
    - name: Upload coverage to Codecov
      uses: codecov/codecov-action@v4
      with:
        file: lcov.info
        fail_ci_if_error: false<|MERGE_RESOLUTION|>--- conflicted
+++ resolved
@@ -142,7 +142,6 @@
     - name: Install Rust
       uses: dtolnay/rust-toolchain@stable
     
-<<<<<<< HEAD
     - name: Cache dependencies
       uses: Swatinem/rust-cache@v2
       with:
@@ -150,19 +149,6 @@
     
     - name: Run integration tests
       run: cargo test --test '*' --features bench
-=======
-    - name: Generate code coverage
-      run: cargo llvm-cov --all-features --workspace --lcov --output-path lcov.info
-    
-    - name: Upload coverage to Codecov
-      uses: codecov/codecov-action@v4
-      if: github.event_name != 'pull_request' || github.event.pull_request.head.repo.full_name == github.repository
-      with:
-        file: lcov.info
-        fail_ci_if_error: false
-        token: ${{ secrets.CODECOV_TOKEN }}
-      continue-on-error: true
->>>>>>> 77ddf0c1
 
   # Performance tests - can run in parallel
   performance:
@@ -250,6 +236,9 @@
     
     - name: Upload coverage to Codecov
       uses: codecov/codecov-action@v4
+      if: github.event_name != 'pull_request' || github.event.pull_request.head.repo.full_name == github.repository
       with:
         file: lcov.info
-        fail_ci_if_error: false+        fail_ci_if_error: false
+        token: ${{ secrets.CODECOV_TOKEN }}
+      continue-on-error: true