--- conflicted
+++ resolved
@@ -83,7 +83,7 @@
 
 # Documentation build
 /book/
-<<<<<<< HEAD
+/site/
 
 # Python
 __pycache__/
@@ -123,7 +123,4 @@
 build/
 *.js.map
 *.d.ts.map
-.eslintcache
-=======
-/site/
->>>>>>> ef050f6e
+.eslintcache