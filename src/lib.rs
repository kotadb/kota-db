// KotaDB - A Custom Database for Distributed Cognition
// Root library module

pub mod api_keys;
pub mod auth_middleware;
pub mod binary_trigram_index;
pub mod builders;
pub mod codebase_intelligence_api;
pub mod connection_pool;
pub mod contracts;
pub mod coordinated_deletion;
pub mod documentation_verification;
pub mod embedding_transformer;
pub mod embeddings;
pub mod file_storage;
pub mod graph_storage;
pub mod http_server;
pub mod hybrid_storage;
pub mod llm_search;
pub mod memory;
pub mod metrics;
pub mod native_graph_storage;
pub mod observability;
pub mod primary_index;
pub mod pure;
pub mod query_sanitization;
pub mod search_validation;
pub mod semantic_search;
pub mod services;
pub mod trigram_index;
pub mod types;
pub mod validation;
pub mod vector_index;
pub mod wrappers;

// Git integration module
#[cfg(feature = "git-integration")]
pub mod git;

// Code parsing module
pub mod parsing;

// Symbol storage and extraction pipeline
#[cfg(feature = "tree-sitter-parsing")]
pub mod symbol_storage;

// Binary format for efficient symbol storage
#[cfg(feature = "tree-sitter-parsing")]
pub mod binary_symbols;

// Binary-to-relationship bridge for dependency graph construction
#[cfg(feature = "tree-sitter-parsing")]
pub mod binary_relationship_bridge;

// Symbol-aware index for code-specific searches
#[cfg(feature = "tree-sitter-parsing")]
pub mod symbol_index;

// Dependency extraction and call graph building
#[cfg(feature = "tree-sitter-parsing")]
pub mod dependency_extractor;

// Relationship query interface for dependency graph navigation
#[cfg(feature = "tree-sitter-parsing")]
pub mod relationship_query;

// Binary relationship engine that provides fast symbol lookup and relationships
#[cfg(feature = "tree-sitter-parsing")]
pub mod binary_relationship_engine;

// Async wrapper for binary relationship engine (thread-safe for HTTP handlers)
#[cfg(feature = "tree-sitter-parsing")]
pub mod binary_relationship_engine_async;

// Path normalization utilities for consistent path handling
pub mod path_utils;

// Factory functions for production-ready components
#[cfg(feature = "tree-sitter-parsing")]
pub mod factory;

// Re-export key types
pub use observability::{
    init_logging, init_logging_with_level, log_operation, record_metric, with_trace_id, MetricType,
    Operation,
};

pub use contracts::{Document, Index, PageId, Query, Storage, StorageMetrics, Transaction};

// Re-export validated types
pub use types::{
    NonZeroSize, TimestampPair, ValidatedDocumentId, ValidatedLimit, ValidatedPageId,
    ValidatedPath, ValidatedSearchQuery, ValidatedTag, ValidatedTimestamp, ValidatedTitle,
};

// Re-export builders
pub use builders::{
    DocumentBuilder, IndexConfigBuilder, MetricsBuilder, QueryBuilder, StorageConfigBuilder,
};

// Re-export wrappers
pub use wrappers::{
    create_wrapped_storage, CachedStorage, MeteredIndex, RetryableStorage, TracedStorage,
    ValidatedStorage,
};

// Re-export optimization wrappers
pub use wrappers::optimization::{
    create_optimized_index, create_optimized_index_with_defaults, OptimizationConfig,
    OptimizationReport, OptimizedIndex,
};

// Re-export storage implementations
pub use file_storage::{create_file_storage, FileStorage};

// Re-export API key management
pub use api_keys::{ApiKeyConfig, ApiKeyService};

<<<<<<< HEAD
=======
// Utility functions for deployment and debugging
use anyhow::Result;

/// Test database connection for deployment troubleshooting
pub async fn test_database_connection(config: &ApiKeyConfig) -> Result<()> {
    use sqlx::postgres::PgPoolOptions;
    use std::time::Duration;
    use tracing::info;

    info!("Testing PostgreSQL connection...");
    info!(
        "Database URL prefix: {}...",
        &config.database_url.chars().take(20).collect::<String>()
    );

    let pool = PgPoolOptions::new()
        .max_connections(1) // Just for testing
        .acquire_timeout(Duration::from_secs(config.connect_timeout_seconds))
        .connect(&config.database_url)
        .await?;

    // Test basic query
    let row: (i32,) = sqlx::query_as("SELECT 1").fetch_one(&pool).await?;

    if row.0 != 1 {
        return Err(anyhow::anyhow!("Database test query failed"));
    }

    pool.close().await;
    info!("Database connection test successful");
    Ok(())
}

>>>>>>> 9737a93a
// Re-export coordinated deletion service
pub use coordinated_deletion::CoordinatedDeletionService;

// Re-export HTTP server and connection pool
pub use connection_pool::{
    create_connection_pool, create_rate_limiter, ConnectionPoolImpl, SystemResourceMonitor,
    TokenBucketRateLimiter,
};
pub use http_server::{
    create_server, create_server_with_intelligence, create_server_with_pool, start_saas_server,
    start_server, start_server_with_intelligence,
};

// Re-export index implementations
pub use binary_trigram_index::{create_binary_trigram_index, BinaryTrigramIndex};
pub use primary_index::{create_primary_index, create_primary_index_for_tests, PrimaryIndex};
#[cfg(feature = "tree-sitter-parsing")]
pub use symbol_index::{create_symbol_index, create_symbol_index_for_tests, SymbolIndex};
pub use trigram_index::{create_trigram_index, create_trigram_index_for_tests, TrigramIndex};
pub use vector_index::{DistanceMetric, SemanticQuery, VectorIndex};

// Re-export embedding providers
pub use embeddings::models;
pub use embeddings::{
    EmbeddingConfig, EmbeddingProvider, EmbeddingProviderType, EmbeddingResult, EmbeddingService,
    ProviderConfig,
}; // Predefined model configurations

// Re-export semantic search
pub use semantic_search::{
    EmbeddingStats, HybridSearchConfig, ScoredDocument, SemanticSearchEngine,
};

// Re-export pure functions
pub use pure::btree;
pub use pure::performance;

// Re-export search validation
pub use search_validation::{
    quick_search_validation, quick_search_validation_bool, validate_post_ingestion_search,
    validate_post_ingestion_search_with_config, QuickValidationResult, ValidationCheck,
    ValidationConfig, ValidationReport, ValidationStatus,
};

// Re-export documentation verification
pub use documentation_verification::{
    DocumentationVerificationReport, DocumentationVerifier, Severity, VerificationCheck,
    VerificationStatus,
};

// Re-export LLM search functionality
pub use llm_search::{
    ContextConfig, ContextInfo, ContextType, LLMSearchEngine, LLMSearchResponse, LLMSearchResult,
    MatchDetails, MatchLocation, MatchType, OptimizationInfo, RelevanceConfig, SelectionStrategy,
    TokenUsage,
};
// Re-export bulk operations
pub use pure::{
    analyze_tree_structure, bulk_delete_from_tree, bulk_insert_into_tree, count_entries,
};

// Re-export contracts
pub use contracts::optimization as optimization_contracts;
pub use contracts::performance as performance_contracts;

// Re-export metrics
pub use metrics::optimization as optimization_metrics;
pub use metrics::performance as performance_metrics;

// Re-export symbol storage and extraction
#[cfg(feature = "tree-sitter-parsing")]
pub use symbol_storage::{
    SearchThresholds, SymbolEntry, SymbolIndexStats, SymbolRelation, SymbolStorage,
    SymbolStorageConfig,
};

// Re-export RelationType from types (always available)
pub use types::RelationType;

// Re-export symbol factory functions
// NOTE: These are deprecated in favor of binary symbol format
#[cfg(feature = "tree-sitter-parsing")]
#[allow(deprecated)]
pub use factory::{
    create_symbol_storage, create_symbol_storage_with_storage, create_test_symbol_storage,
};

/// Model Context Protocol (MCP) Server
#[cfg(feature = "mcp-server")]
pub mod mcp;

// Test modules
#[cfg(test)]
mod btree_test;<|MERGE_RESOLUTION|>--- conflicted
+++ resolved
@@ -116,8 +116,6 @@
 // Re-export API key management
 pub use api_keys::{ApiKeyConfig, ApiKeyService};
 
-<<<<<<< HEAD
-=======
 // Utility functions for deployment and debugging
 use anyhow::Result;
 
@@ -150,8 +148,6 @@
     info!("Database connection test successful");
     Ok(())
 }
-
->>>>>>> 9737a93a
 // Re-export coordinated deletion service
 pub use coordinated_deletion::CoordinatedDeletionService;
 
