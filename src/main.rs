// KotaDB CLI - Codebase intelligence platform for distributed human-AI cognition
use anyhow::Result;
use clap::{Parser, Subcommand};

// Macro for conditional printing based on quiet flag
macro_rules! qprintln {
    ($quiet:expr, $($arg:tt)*) => {
        if !$quiet {
            println!($($arg)*);
        }
    };
}
use kotadb::{
    create_binary_trigram_index, create_file_storage, create_primary_index, create_trigram_index,
    create_wrapped_storage, init_logging_with_level, start_server, validate_post_ingestion_search,
    with_trace_id, Document, DocumentBuilder, Index, QueryBuilder, Storage, ValidatedDocumentId,
    ValidatedPath, ValidationStatus,
};

use kotadb::relationship_query::RelationshipQueryType;
use std::collections::HashMap;
use std::path::{Path, PathBuf};
use std::sync::Arc;
use tokio::sync::{Mutex, RwLock};

/// Match a string against a wildcard pattern
/// Supports patterns like "*.rs", "*Controller.rs", "test_*", "create_*", etc.
/// Copied from primary_index.rs to make it available for symbol search
fn matches_wildcard_pattern(text: &str, pattern: &str) -> bool {
    // Handle pure wildcard
    if pattern == "*" {
        return true;
    }

    // Split pattern by '*' to get fixed parts
    let parts: Vec<&str> = pattern.split('*').collect();

    // Handle patterns with wildcards
    let mut pos = 0;
    for (i, part) in parts.iter().enumerate() {
        if part.is_empty() {
            continue; // Skip empty parts (from consecutive * or leading/trailing *)
        }

        // First part must match at beginning unless pattern starts with *
        if i == 0 && !pattern.starts_with('*') {
            if !text.starts_with(part) {
                return false;
            }
            pos = part.len();
        }
        // Last part must match at end unless pattern ends with *
        else if i == parts.len() - 1 && !pattern.ends_with('*') {
            if !text.ends_with(part) {
                return false;
            }
        }
        // Middle parts or wildcard-bounded parts can appear anywhere after current position
        else if let Some(found_pos) = text[pos..].find(part) {
            pos += found_pos + part.len();
        } else {
            return false;
        }
    }

    true
}

#[cfg(test)]
mod wildcard_tests {
    use super::*;

    #[test]
    fn test_matches_wildcard_pattern() {
        // Test pure wildcard
        assert!(matches_wildcard_pattern("anything", "*"));
        assert!(matches_wildcard_pattern("create_file_storage", "*"));
        assert!(matches_wildcard_pattern("", "*"));

        // Test prefix wildcard patterns
        assert!(matches_wildcard_pattern("create_file_storage", "create_*"));
        assert!(matches_wildcard_pattern("create_index", "create_*"));
        assert!(matches_wildcard_pattern("create_", "create_*"));
        assert!(!matches_wildcard_pattern("make_create", "create_*"));
        assert!(!matches_wildcard_pattern("file_storage", "create_*"));

        // Test suffix wildcard patterns
        assert!(matches_wildcard_pattern("file_storage", "*_storage"));
        assert!(matches_wildcard_pattern("memory_storage", "*_storage"));
        assert!(matches_wildcard_pattern("_storage", "*_storage"));
        assert!(!matches_wildcard_pattern("storage_file", "*_storage"));
        assert!(!matches_wildcard_pattern("file_index", "*_storage"));

        // Test middle wildcard patterns
        assert!(matches_wildcard_pattern("create_file_storage", "*file*"));
        assert!(matches_wildcard_pattern("file", "*file*"));
        assert!(matches_wildcard_pattern("myfile", "*file*"));
        assert!(matches_wildcard_pattern("filetest", "*file*"));
        assert!(matches_wildcard_pattern("myfiletest", "*file*"));
        assert!(!matches_wildcard_pattern("storage", "*file*"));

        // Test exact matches (no wildcards)
        assert!(matches_wildcard_pattern(
            "create_file_storage",
            "create_file_storage"
        ));
        assert!(!matches_wildcard_pattern(
            "create_file_storage",
            "create_index"
        ));
        assert!(!matches_wildcard_pattern(
            "create_index",
            "create_file_storage"
        ));

        // Test complex patterns
        assert!(matches_wildcard_pattern("BinaryTrigramIndex", "*Index"));
        assert!(matches_wildcard_pattern("PrimaryIndex", "*Index"));
        assert!(!matches_wildcard_pattern("IndexHelper", "*Index"));

        // Test multiple wildcards
        assert!(matches_wildcard_pattern(
            "create_file_storage_impl",
            "create_*_*"
        ));
        assert!(matches_wildcard_pattern(
            "create_memory_index_impl",
            "create_*_*"
        ));
        assert!(!matches_wildcard_pattern("create_file", "create_*_*"));
        assert!(!matches_wildcard_pattern("make_file_storage", "create_*_*"));
    }
}

#[derive(Parser)]
#[command(
    author,
    version,
    about = "KotaDB - Codebase intelligence platform for AI assistants",
    long_about = None,
    after_help = "QUICK START:
  1. Index a codebase:        kotadb index-codebase /path/to/repo
  2. Search for code:         kotadb search-code 'function_name'
  3. Find relationships:      kotadb find-callers 'MyFunction'
  4. Analyze impact:          kotadb analyze-impact 'StorageClass'

EXAMPLES:
  # Index and search your codebase
  kotadb index-codebase ./my-project
  kotadb search-code 'database query'
  kotadb search-symbols 'FileStorage'
  
  # Analyze code relationships
  kotadb find-callers FileStorage
  kotadb analyze-impact Config
  kotadb find-unused --type Function

  # System management
  kotadb stats
  kotadb serve --port 8080"
)]
struct Cli {
    /// Enable verbose logging (DEBUG level). Default is WARN level.
    #[arg(short, long, global = true, conflicts_with = "quiet")]
    verbose: bool,

    /// Suppress detailed output (default: false to show benchmark progress)
    #[arg(short, long, global = true, conflicts_with = "verbose", default_value = "false", action = clap::ArgAction::Set)]
    quiet: bool,

    /// Database directory path
    #[arg(short, long, default_value = "./kota-db-data")]
    db_path: PathBuf,

    /// Use binary format for indices (10x faster performance)
    #[arg(long, global = true, default_value = "true")]
    binary_index: bool,

    #[command(subcommand)]
    command: Commands,
}

#[derive(Subcommand)]
enum Commands {
    /// Start HTTP REST API server
    Serve {
        /// Port to listen on
        #[arg(short, long, default_value = "8080")]
        port: u16,
    },

    /// Search for code and symbols in the indexed codebase
    SearchCode {
        /// Search query (use '*' for all, or search terms for content/symbol matching)
        #[arg(default_value = "*")]
        query: String,
        /// Maximum number of results to return
        #[arg(
            short,
            long,
            default_value = "10",
            help = "Control number of results (increase with -l 100)"
        )]
        limit: usize,
        /// Filter by tags (comma-separated)
        #[arg(short, long)]
        tags: Option<String>,
        /// Context level for output (none/minimal/medium/full)
        #[arg(
            short = 'c',
            long,
            default_value = "medium",
            help = "Context detail level for LLM consumption",
            value_parser = ["none", "minimal", "medium", "full"]
        )]
        context: String,
    },

    /// Show comprehensive database statistics (documents, symbols, relationships)
    Stats {
        /// Show only basic document statistics
        #[arg(long, help = "Show only document count and size statistics")]
        basic: bool,
        /// Show detailed symbol analysis
        #[arg(long, help = "Show symbol extraction and type breakdown")]
        symbols: bool,
        /// Show relationship and dependency data
        #[arg(long, help = "Show relationship graph and dependency analysis")]
        relationships: bool,
    },

    /// Validate search functionality
    Validate,

    /// Verify documentation accuracy against implementation
    VerifyDocs,

    /// Index a codebase for intelligent analysis
    #[cfg(feature = "git-integration")]
    IndexCodebase {
        /// Path to the git repository
        repo_path: PathBuf,
        /// Prefix for document paths in the database
        #[arg(short, long, default_value = "repos")]
        prefix: String,
        /// Include file contents
        #[arg(long, default_value = "true")]
        include_files: bool,
        /// Include commit history
        #[arg(long, default_value = "true")]
        include_commits: bool,
        /// Maximum file size to ingest (in MB)
        #[arg(long, default_value = "10")]
        max_file_size_mb: usize,
        /// Maximum total memory usage for ingestion (in MB, None = unlimited)
        #[arg(long)]
        max_memory_mb: Option<u64>,
        /// Maximum number of files to process in parallel (None = auto-detect)
        #[arg(long)]
        max_parallel_files: Option<usize>,
        /// Enable adaptive chunking to reduce memory usage during ingestion
        #[arg(long, default_value = "true")]
        enable_chunking: bool,
        /// Extract code symbols using tree-sitter parsing (enabled by default)
        /// Use --extract-symbols=false or --no-symbols to disable
        #[cfg(feature = "tree-sitter-parsing")]
        #[arg(long, default_value = "true")]
        extract_symbols: Option<bool>,
        /// Skip symbol extraction (convenience flag, same as --extract-symbols=false)
        #[cfg(feature = "tree-sitter-parsing")]
        #[arg(long, conflicts_with = "extract_symbols")]
        no_symbols: bool,
    },

    /// Search for symbols (functions, classes, variables) by name or pattern
    #[cfg(feature = "tree-sitter-parsing")]
    SearchSymbols {
        /// Symbol name or pattern to search for (supports partial matching)
        pattern: String,
        /// Maximum number of results to return
        #[arg(
            short,
            long,
            default_value = "25",
            help = "Control number of results (use -l 100 for more)"
        )]
        limit: usize,
        /// Show only specific symbol types (function, class, variable, etc.)
        #[arg(short = 't', long)]
        symbol_type: Option<String>,
    },

    /// Find all places where a symbol is referenced (includes function calls, type usage, struct instantiations)
    #[cfg(feature = "tree-sitter-parsing")]
    FindCallers {
        /// Name or qualified name of the target symbol (e.g., 'FileStorage' or 'storage::FileStorage')
        /// Note: Includes constructor calls (Type::new), type annotations, and parameter types
        target: String,
        /// Maximum number of results to return (default: 10000, use --limit 0 for unlimited)
        #[arg(
            short,
            long,
<<<<<<< HEAD
            default_value = "10000",
            help = "Control number of results returned (0 for unlimited)"
=======
            help = "Control number of results (default: unlimited, use -l 50 to limit)"
>>>>>>> ef43aed0
        )]
        limit: Option<usize>,
    },

    /// Analyze impact: what would break if you change a symbol
    #[cfg(feature = "tree-sitter-parsing")]
    AnalyzeImpact {
        /// Name or qualified name of the target symbol (e.g., 'StorageError' or 'errors::StorageError')
        target: String,
        /// Maximum number of impacted items to show (default: 10000, use --limit 0 for unlimited)
        #[arg(
            short,
            long,
<<<<<<< HEAD
            default_value = "10000",
            help = "Control number of results returned (0 for unlimited)"
=======
            help = "Control number of results (default: unlimited, use -l 50 to limit)"
>>>>>>> ef43aed0
        )]
        limit: Option<usize>,
    },

    /// Run performance benchmarks on database operations
    ///
    /// Note: Benchmark data remains in the database after completion for inspection.
    /// Use a fresh database path to avoid data accumulation across runs.
    Benchmark {
        /// Number of operations to perform
        #[arg(short, long, default_value = "10000")]
        operations: usize,
        /// Run only specific benchmark types (storage, index, query, all)
        #[arg(short = 't', long, default_value = "all")]
        benchmark_type: String,
        /// Output format (human, json, csv)
        #[arg(short = 'f', long, default_value = "human")]
        format: String,
        /// Maximum number of search queries to run (prevents excessive runtime)
        #[arg(
            long,
            default_value = "100",
            help = "Limit search operations to prevent excessive runtime"
        )]
        max_search_queries: usize,
    },

    /// Generate comprehensive codebase overview for AI assistants
    ///
    /// Aggregates existing KotaDB data into a structured overview that enables
    /// AI assistants to quickly understand codebase architecture without requiring
    /// interpretation or analysis. Reports only objective facts: symbol names,
    /// counts, locations, and relationships.
    #[cfg(feature = "tree-sitter-parsing")]
    CodebaseOverview {
        /// Output format (human, json)
        #[arg(short = 'f', long, default_value = "human", value_parser = ["human", "json"])]
        format: String,
        /// Limit number of top symbols shown
        #[arg(long, default_value = "10")]
        top_symbols_limit: usize,
        /// Limit number of entry points shown
        #[arg(long, default_value = "10")]
        entry_points_limit: usize,
    },
}

struct Database {
    storage: Arc<Mutex<dyn Storage>>,
    primary_index: Arc<Mutex<dyn Index>>,
    trigram_index: Arc<Mutex<dyn Index>>,
    // Cache for path -> document ID lookups (built lazily)
    path_cache: Arc<RwLock<HashMap<String, ValidatedDocumentId>>>,
}

impl Database {
    async fn new(db_path: &Path, use_binary_index: bool) -> Result<Self> {
        let storage_path = db_path.join("storage");
        let primary_index_path = db_path.join("primary_index");
        let trigram_index_path = db_path.join("trigram_index");

        // Create directories if they don't exist
        std::fs::create_dir_all(&storage_path)?;
        std::fs::create_dir_all(&primary_index_path)?;
        std::fs::create_dir_all(&trigram_index_path)?;

        let storage = create_file_storage(
            storage_path
                .to_str()
                .ok_or_else(|| anyhow::anyhow!("Invalid storage path: {:?}", storage_path))?,
            Some(100), // Cache size
        )
        .await?;

        let primary_index = create_primary_index(
            primary_index_path.to_str().ok_or_else(|| {
                anyhow::anyhow!("Invalid primary index path: {:?}", primary_index_path)
            })?,
            Some(1000),
        )
        .await?;
        let trigram_index_arc: Arc<Mutex<dyn Index>> = if use_binary_index {
            tracing::info!("Using binary trigram index for 10x performance");
            Arc::new(Mutex::new(
                create_binary_trigram_index(
                    trigram_index_path.to_str().ok_or_else(|| {
                        anyhow::anyhow!("Invalid trigram index path: {:?}", trigram_index_path)
                    })?,
                    Some(1000),
                )
                .await?,
            ))
        } else {
            Arc::new(Mutex::new(
                create_trigram_index(
                    trigram_index_path.to_str().ok_or_else(|| {
                        anyhow::anyhow!("Invalid trigram index path: {:?}", trigram_index_path)
                    })?,
                    Some(1000),
                )
                .await?,
            ))
        };

        let storage_arc: Arc<Mutex<dyn Storage>> = Arc::new(Mutex::new(storage));
        let primary_index_arc: Arc<Mutex<dyn Index>> = Arc::new(Mutex::new(primary_index));

        let db = Self {
            storage: storage_arc,
            primary_index: primary_index_arc,
            trigram_index: trigram_index_arc,
            path_cache: Arc::new(RwLock::new(HashMap::new())),
        };

        // Skip path cache rebuild for read-only operations like search
        // The cache will be built lazily when needed for path-based lookups
        // This significantly improves startup time for search operations
        // from ~300ms to ~5ms (see issue #274)

        Ok(db)
    }

    /// Rebuild the path cache from current storage
    async fn rebuild_path_cache(&self) -> Result<()> {
        let mut cache = self.path_cache.write().await;
        cache.clear();

        // Get all documents to build the cache
        let all_docs = self.storage.lock().await.list_all().await?;
        for doc in all_docs {
            cache.insert(doc.path.to_string(), doc.id);
        }

        Ok(())
    }

    /// Rebuild all indices from current storage
    /// This is needed after bulk operations like git ingestion
    async fn rebuild_indices(&self) -> Result<()> {
        // Get all documents from storage
        let all_docs = self.storage.lock().await.list_all().await?;
        let total_docs = all_docs.len();

        if total_docs == 0 {
            return Ok(());
        }

        // Process documents in batches for better performance
        const BATCH_SIZE: usize = 100;
        let mut processed = 0;

        // Process in chunks to reduce lock contention and prevent OOM
        for chunk in all_docs.chunks(BATCH_SIZE) {
            // Collect document data for this batch (including content for trigram indexing)
            let mut batch_entries = Vec::with_capacity(chunk.len());
            for doc in chunk {
                let doc_id = doc.id;
                let doc_path = ValidatedPath::new(doc.path.to_string())?;
                batch_entries.push((doc_id, doc_path, doc.content.clone()));
            }

            // Insert batch into primary index (path-based)
            {
                let mut primary_index = self.primary_index.lock().await;
                for (doc_id, doc_path, _) in &batch_entries {
                    primary_index.insert(*doc_id, doc_path.clone()).await?;
                }
            }

            // Insert batch into trigram index with content for proper full-text search
            {
                let mut trigram_index = self.trigram_index.lock().await;
                for (doc_id, doc_path, content) in &batch_entries {
                    // Use the new content-aware method for proper trigram indexing
                    trigram_index
                        .insert_with_content(*doc_id, doc_path.clone(), content)
                        .await?;
                }
            }

            processed += chunk.len();

            // Periodic flush for large datasets
            if processed % 500 == 0 || processed == total_docs {
                self.primary_index.lock().await.flush().await?;
                self.trigram_index.lock().await.flush().await?;
            }
        }

        Ok(())
    }

    #[allow(dead_code)]
    async fn search(
        &self,
        query_text: &str,
        tags: Option<Vec<String>>,
        limit: usize,
    ) -> Result<Vec<Document>> {
        let (documents, _) = self.search_with_count(query_text, tags, limit).await?;
        Ok(documents)
    }

    async fn search_with_count(
        &self,
        query_text: &str,
        tags: Option<Vec<String>>,
        limit: usize,
    ) -> Result<(Vec<Document>, usize)> {
        // Handle empty queries at the method level - return nothing
        if query_text.is_empty() {
            return Ok((Vec::new(), 0));
        }

        // Build query
        let mut query_builder = QueryBuilder::new();

        if query_text != "*" {
            query_builder = query_builder.with_text(query_text)?;
        }

        if let Some(tag_list) = tags {
            for tag in tag_list {
                query_builder = query_builder.with_tag(tag)?;
            }
        }

        query_builder = query_builder.with_limit(limit)?;
        let query = query_builder.build()?;

        // Route to appropriate index based on query type
        // NOTE: Wildcard queries (containing "*") are explicitly routed to the primary index
        // because it supports pattern matching. Trigram indices are designed for full-text
        // search and don't handle wildcard patterns. Empty queries are handled above and return nothing.
        let doc_ids = if query_text.contains('*') {
            // Use Primary Index for wildcard/pattern queries
            self.primary_index.lock().await.search(&query).await?
        } else {
            // Use Trigram Index for full-text search queries
            self.trigram_index.lock().await.search(&query).await?
        };

        // Store total count before limiting
        let total_count = doc_ids.len();

        // Retrieve documents from storage
        let doc_ids_limited: Vec<_> = doc_ids.into_iter().take(limit).collect();
        let mut documents = Vec::with_capacity(doc_ids_limited.len());
        let storage = self.storage.lock().await;

        for doc_id in doc_ids_limited {
            if let Some(doc) = storage.get(&doc_id).await? {
                documents.push(doc);
            }
        }

        Ok((documents, total_count))
    }

    async fn stats(&self) -> Result<(usize, usize)> {
        let all_docs = self.storage.lock().await.list_all().await?;
        let doc_count = all_docs.len();
        let total_size: usize = all_docs.iter().map(|d| d.size).sum();
        Ok((doc_count, total_size))
    }
}

/// Run performance benchmarks for various database operations
async fn run_benchmarks(
    database: Database,
    operations: usize,
    benchmark_type: &str,
    format: &str,
    max_search_queries: usize,
    quiet: bool,
) -> Result<()> {
    use serde_json::json;
    use std::time::{Duration, Instant};

    #[derive(Debug, Clone)]
    struct BenchmarkResult {
        operation: String,
        total_operations: usize,
        total_duration: Duration,
        ops_per_second: f64,
        avg_latency_ms: f64,
        min_latency_ms: f64,
        max_latency_ms: f64,
    }

    let mut results = Vec::new();

    // Storage benchmarks
    if benchmark_type == "storage" || benchmark_type == "all" {
        qprintln!(quiet, "\n📦 Storage Benchmarks");
        qprintln!(quiet, "   Testing insert and retrieve operations...");

        let mut durations = Vec::new();
        let start = Instant::now();

        for i in 0..operations {
            let doc = DocumentBuilder::new()
                .path(format!("benchmark/doc_{}.md", i))?
                .title(format!("Benchmark Document {}", i))?
                .content(format!("Benchmark document {} content with some test data", i).as_bytes())
                .build()?;

            let op_start = Instant::now();
            database.storage.lock().await.insert(doc.clone()).await?;
            durations.push(op_start.elapsed());

            // Also test retrieval
            let _ = database.storage.lock().await.get(&doc.id).await?;
        }

        let total_duration = start.elapsed();
        let ops_per_second = operations as f64 / total_duration.as_secs_f64();
        let avg_latency_ms = durations
            .iter()
            .map(|d| d.as_secs_f64() * 1000.0)
            .sum::<f64>()
            / durations.len() as f64;
        let min_latency_ms = durations
            .iter()
            .map(|d| d.as_secs_f64() * 1000.0)
            .min_by(|a, b| a.partial_cmp(b).unwrap())
            .unwrap_or(0.0);
        let max_latency_ms = durations
            .iter()
            .map(|d| d.as_secs_f64() * 1000.0)
            .max_by(|a, b| a.partial_cmp(b).unwrap())
            .unwrap_or(0.0);

        results.push(BenchmarkResult {
            operation: "storage".to_string(),
            total_operations: operations,
            total_duration,
            ops_per_second,
            avg_latency_ms,
            min_latency_ms,
            max_latency_ms,
        });

        if !quiet {
            println!(
                "   ✓ Completed {} storage operations in {:.2}s",
                operations,
                total_duration.as_secs_f64()
            );
            println!(
                "   ✓ {:.0} ops/sec, avg latency: {:.2}ms",
                ops_per_second, avg_latency_ms
            );
        }
    }

    // Index benchmarks
    if benchmark_type == "index" || benchmark_type == "all" {
        qprintln!(quiet, "\n🔍 Index Benchmarks");
        qprintln!(quiet, "   Rebuilding indices for benchmark documents...");

        let start = Instant::now();
        database.rebuild_indices().await?;
        let rebuild_duration = start.elapsed();

        qprintln!(
            quiet,
            "   ✓ Index rebuild completed in {:.2}s",
            rebuild_duration.as_secs_f64()
        );

        results.push(BenchmarkResult {
            operation: "index_rebuild".to_string(),
            total_operations: 1,
            total_duration: rebuild_duration,
            ops_per_second: 1.0 / rebuild_duration.as_secs_f64(),
            avg_latency_ms: rebuild_duration.as_secs_f64() * 1000.0,
            min_latency_ms: rebuild_duration.as_secs_f64() * 1000.0,
            max_latency_ms: rebuild_duration.as_secs_f64() * 1000.0,
        });
    }

    // Search benchmarks
    if benchmark_type == "search" || benchmark_type == "all" {
        qprintln!(quiet, "\n🔍 Search Benchmarks");

        // Ensure we have documents and indices
        let all_docs = database.storage.lock().await.list_all().await?;
        if all_docs.is_empty() {
            qprintln!(
                quiet,
                "   ⚠️  No documents found. Creating test documents..."
            );
            // Create some test documents
            for i in 0..operations.min(100) {
                let doc = DocumentBuilder::new()
                    .path(format!("benchmark/doc_{}.md", i))?
                    .title(format!("Benchmark Document {}", i))?
                    .content(
                        format!("Benchmark document {} content with some test data", i).as_bytes(),
                    )
                    .build()?;
                database.storage.lock().await.insert(doc).await?;
            }
        }

        // Rebuild indices to ensure search will work
        qprintln!(quiet, "   Rebuilding indices for search benchmarks...");
        database.rebuild_indices().await?;

        qprintln!(quiet, "   Testing search operations...");

        let search_limit = operations.min(max_search_queries);
        let mut search_durations = Vec::new();
        let search_start = Instant::now();

        for i in 0..search_limit {
            let query_text = format!("benchmark document {}", i % 10);
            let op_start = Instant::now();

            let _ = database.search(&query_text, None, 10).await?;

            search_durations.push(op_start.elapsed());
        }

        let search_duration = search_start.elapsed();
        let search_ops_per_second = search_limit as f64 / search_duration.as_secs_f64();
        let avg_search_latency_ms = search_durations
            .iter()
            .map(|d| d.as_secs_f64() * 1000.0)
            .sum::<f64>()
            / search_durations.len() as f64;
        let min_search_latency_ms = search_durations
            .iter()
            .map(|d| d.as_secs_f64() * 1000.0)
            .min_by(|a, b| a.partial_cmp(b).unwrap())
            .unwrap_or(0.0);
        let max_search_latency_ms = search_durations
            .iter()
            .map(|d| d.as_secs_f64() * 1000.0)
            .max_by(|a, b| a.partial_cmp(b).unwrap())
            .unwrap_or(0.0);

        results.push(BenchmarkResult {
            operation: "search".to_string(),
            total_operations: search_limit,
            total_duration: search_duration,
            ops_per_second: search_ops_per_second,
            avg_latency_ms: avg_search_latency_ms,
            min_latency_ms: min_search_latency_ms,
            max_latency_ms: max_search_latency_ms,
        });

        if !quiet {
            println!(
                "   ✓ Completed {} search operations in {:.2}s",
                search_limit,
                search_duration.as_secs_f64()
            );
            println!(
                "   ✓ {:.0} searches/sec, avg latency: {:.2}ms",
                search_ops_per_second, avg_search_latency_ms
            );
        }
    }

    // Query benchmarks (testing different query types)
    if benchmark_type == "query" || benchmark_type == "all" {
        qprintln!(quiet, "\n📝 Query Benchmarks");

        // Test wildcard queries
        let wildcard_start = Instant::now();
        let _ = database.search("*", None, 10).await?;
        let wildcard_duration = wildcard_start.elapsed();

        results.push(BenchmarkResult {
            operation: "wildcard_query".to_string(),
            total_operations: 1,
            total_duration: wildcard_duration,
            ops_per_second: 1.0 / wildcard_duration.as_secs_f64(),
            avg_latency_ms: wildcard_duration.as_secs_f64() * 1000.0,
            min_latency_ms: wildcard_duration.as_secs_f64() * 1000.0,
            max_latency_ms: wildcard_duration.as_secs_f64() * 1000.0,
        });

        qprintln!(
            quiet,
            "   ✓ Wildcard query completed in {:.2}ms",
            wildcard_duration.as_secs_f64() * 1000.0
        );
    }

    // Output results based on format
    match format {
        "json" => {
            let json_output = json!({
                "benchmark_type": benchmark_type,
                "total_operations": operations,
                "results": results.iter().map(|r| json!({
                    "operation": r.operation,
                    "total_operations": r.total_operations,
                    "duration_seconds": r.total_duration.as_secs_f64(),
                    "ops_per_second": r.ops_per_second,
                    "avg_latency_ms": r.avg_latency_ms,
                    "min_latency_ms": r.min_latency_ms,
                    "max_latency_ms": r.max_latency_ms,
                })).collect::<Vec<_>>()
            });
            println!("{}", serde_json::to_string_pretty(&json_output)?);
        }
        "csv" => {
            println!("operation,total_operations,duration_seconds,ops_per_second,avg_latency_ms,min_latency_ms,max_latency_ms");
            for r in results {
                println!(
                    "{},{},{:.3},{:.2},{:.3},{:.3},{:.3}",
                    r.operation,
                    r.total_operations,
                    r.total_duration.as_secs_f64(),
                    r.ops_per_second,
                    r.avg_latency_ms,
                    r.min_latency_ms,
                    r.max_latency_ms
                );
            }
        }
        _ => {
            // human format
            if !quiet {
                println!("\n📊 Benchmark Summary");
                println!("   Type: {}", benchmark_type);
                println!("   Operations: {}", operations);
                println!("\n   Results:");
                for r in results {
                    println!(
                        "   - {}: {:.0} ops/sec, avg: {:.2}ms, min: {:.2}ms, max: {:.2}ms",
                        r.operation,
                        r.ops_per_second,
                        r.avg_latency_ms,
                        r.min_latency_ms,
                        r.max_latency_ms
                    );
                }
                println!("\n💡 Note: Benchmark data remains in the database for inspection.");
                println!("   Use a fresh database path to avoid data accumulation across runs.");
            }
        }
    }

    Ok(())
}

#[cfg(test)]
#[allow(clippy::items_after_test_module)]
mod tests {
    use super::*;
    use kotadb::{
        create_file_storage, create_primary_index, create_trigram_index, DocumentBuilder,
    };
    use tempfile::TempDir;

    #[tokio::test]
    async fn test_rebuild_indices_empty_storage() -> Result<()> {
        // Test that rebuild_indices handles empty storage gracefully
        let temp_dir = TempDir::new()?;
        let storage_path = temp_dir.path().join("storage");
        let primary_path = temp_dir.path().join("primary");
        let trigram_path = temp_dir.path().join("trigram");

        let storage = create_file_storage(storage_path.to_str().unwrap(), Some(100)).await?;

        let primary_index = create_primary_index(primary_path.to_str().unwrap(), Some(100)).await?;

        let trigram_index = create_trigram_index(trigram_path.to_str().unwrap(), Some(100)).await?;

        let storage_arc: Arc<Mutex<dyn Storage>> = Arc::new(Mutex::new(storage));
        let primary_index_arc: Arc<Mutex<dyn Index>> = Arc::new(Mutex::new(primary_index));
        let trigram_index_arc: Arc<Mutex<dyn Index>> = Arc::new(Mutex::new(trigram_index));

        let db = Database {
            storage: storage_arc,
            primary_index: primary_index_arc,
            trigram_index: trigram_index_arc,
            path_cache: Arc::new(RwLock::new(HashMap::new())),
        };

        // Should not panic with empty storage
        db.rebuild_indices().await?;

        Ok(())
    }

    #[tokio::test]
    async fn test_rebuild_indices_batch_processing() -> Result<()> {
        // Test that rebuild_indices handles many documents efficiently
        let temp_dir = TempDir::new()?;
        let storage_path = temp_dir.path().join("storage");
        let primary_path = temp_dir.path().join("primary");
        let trigram_path = temp_dir.path().join("trigram");

        let mut storage = create_file_storage(storage_path.to_str().unwrap(), Some(1000)).await?;

        // Add test documents to storage
        for i in 0..150 {
            let doc = DocumentBuilder::new()
                .path(format!("batch/doc_{}.md", i))?
                .title(format!("Batch Document {}", i))?
                .content(format!("Content for batch document {}", i).as_bytes())
                .build()?;
            storage.insert(doc).await?;
        }

        let primary_index =
            create_primary_index(primary_path.to_str().unwrap(), Some(1000)).await?;

        let trigram_index =
            create_trigram_index(trigram_path.to_str().unwrap(), Some(1000)).await?;

        let storage_arc: Arc<Mutex<dyn Storage>> = Arc::new(Mutex::new(storage));
        let primary_index_arc: Arc<Mutex<dyn Index>> = Arc::new(Mutex::new(primary_index));
        let trigram_index_arc: Arc<Mutex<dyn Index>> = Arc::new(Mutex::new(trigram_index));

        let db = Database {
            storage: storage_arc,
            primary_index: primary_index_arc,
            trigram_index: trigram_index_arc,
            path_cache: Arc::new(RwLock::new(HashMap::new())),
        };

        // Time the rebuild operation
        let start = std::time::Instant::now();
        db.rebuild_indices().await?;
        let duration = start.elapsed();

        // Verify all documents are indexed
        let query = QueryBuilder::new().with_limit(200)?.build()?;
        let results = db.primary_index.lock().await.search(&query).await?;
        assert!(
            results.len() >= 150,
            "Expected at least 150 documents, got {}",
            results.len()
        );

        // Performance check: should complete in reasonable time
        assert!(
            duration.as_secs() < 3,
            "Batch rebuild took too long: {:?}",
            duration
        );

        Ok(())
    }
}

/// Create a hybrid relationship query engine for the given database path
#[cfg(feature = "tree-sitter-parsing")]
async fn create_relationship_engine(
    db_path: &Path,
) -> Result<kotadb::binary_relationship_engine::BinaryRelationshipEngine> {
    // Create binary relationship engine with direct binary symbol access
    // The engine loads symbols directly from symbols.kota and dependency_graph.bin
    let config = kotadb::relationship_query::RelationshipQueryConfig::default();
    let binary_engine =
        kotadb::binary_relationship_engine::BinaryRelationshipEngine::new(db_path, config).await?;

    // Check if we have any symbols or relationships loaded
    let stats = binary_engine.get_stats();
    if !stats.using_binary_path && stats.binary_symbols_loaded == 0 {
        return Err(anyhow::anyhow!(
            "No symbols found in database. Required steps:\n\
             1. Index a codebase: kotadb index-codebase /path/to/repo\n\
             2. Verify indexing: kotadb symbol-stats\n\
             3. Then retry this command"
        ));
    }

    Ok(binary_engine)
}

/// Generate comprehensive codebase overview for AI assistants
#[cfg(feature = "tree-sitter-parsing")]
async fn generate_codebase_overview(
    db_path: &std::path::Path,
    format: &str,
    top_symbols_limit: usize,
    entry_points_limit: usize,
    quiet: bool,
) -> Result<()> {
    use kotadb::path_utils::{
        detect_language_from_extension, is_potential_entry_point, is_test_file,
    };
    use serde_json::json;
    use std::collections::{HashMap, HashSet};

    // Initialize database for basic stats
    let db = Database::new(db_path, true).await?;

    // Collect all overview data
    let mut overview_data = HashMap::new();

    // 1. Basic scale metrics
    let (doc_count, total_size) = db.stats().await?;
    overview_data.insert("total_files", json!(doc_count));
    overview_data.insert("total_size_bytes", json!(total_size));

    // 2. Symbol analysis (if available)
    let symbol_db_path = db_path.join("symbols.kota");
    let mut symbols_by_type: HashMap<String, usize> = HashMap::new();
    let mut symbols_by_language: HashMap<String, usize> = HashMap::new();
    let mut unique_files = HashSet::new();
    let mut total_symbols = 0;

    if symbol_db_path.exists() {
        // Try to open the symbols database, but continue if it fails
        match kotadb::binary_symbols::BinarySymbolReader::open(&symbol_db_path) {
            Ok(reader) => {
                total_symbols = reader.symbol_count();

                for symbol in reader.iter_symbols() {
                    // Count by type
                    let type_name = match kotadb::parsing::SymbolType::try_from(symbol.kind) {
                        Ok(symbol_type) => format!("{}", symbol_type),
                        Err(_) => format!("unknown({})", symbol.kind),
                    };
                    *symbols_by_type.entry(type_name).or_insert(0) += 1;

                    // Count by language (inferred from file extension)
                    if let Ok(file_path) = reader.get_symbol_file_path(&symbol) {
                        unique_files.insert(file_path.clone());
                        let path = std::path::Path::new(&file_path);
                        let lang = detect_language_from_extension(path);
                        *symbols_by_language.entry(lang.to_string()).or_insert(0) += 1;
                    }
                }
            }
            Err(e) => {
                // Log warning but continue with overview generation
                tracing::warn!("Failed to read symbols database: {}", e);
            }
        }
    }

    overview_data.insert("total_symbols", json!(total_symbols));
    overview_data.insert("code_files", json!(unique_files.len()));
    overview_data.insert("symbols_by_type", json!(symbols_by_type));
    overview_data.insert("symbols_by_language", json!(symbols_by_language));

    // 3. Relationship and dependency analysis
    let mut total_relationships = 0;
    let mut connected_symbols = 0;
    let mut top_referenced_symbols = Vec::new();
    let mut entry_points = Vec::new();

    let graph_db_path = db_path.join("dependency_graph.bin");
    if graph_db_path.exists() {
        if let Ok(graph_binary) = std::fs::read(&graph_db_path) {
            if let Ok(serializable) = bincode::deserialize::<
                kotadb::dependency_extractor::SerializableDependencyGraph,
            >(&graph_binary)
            {
                total_relationships = serializable.stats.edge_count;
                connected_symbols = serializable.stats.node_count;

                // Build a map from UUID to qualified name
                let mut id_to_name: HashMap<uuid::Uuid, String> = HashMap::new();
                for node in &serializable.nodes {
                    id_to_name.insert(node.symbol_id, node.qualified_name.clone());
                }

                // Find top referenced symbols (most incoming edges)
                let mut reference_counts: HashMap<String, usize> = HashMap::new();
                for edge in &serializable.edges {
                    if let Some(target_name) = id_to_name.get(&edge.to_id) {
                        *reference_counts.entry(target_name.clone()).or_insert(0) += 1;
                    }
                }

                let mut sorted_refs: Vec<_> = reference_counts.into_iter().collect();
                sorted_refs.sort_by(|a, b| b.1.cmp(&a.1));
                top_referenced_symbols = sorted_refs
                    .into_iter()
                    .take(top_symbols_limit)
                    .map(|(name, count)| json!({"symbol": name, "references": count}))
                    .collect();

                // Find entry points (symbols with no incoming edges)
                let mut has_incoming: HashSet<uuid::Uuid> = HashSet::new();
                for edge in &serializable.edges {
                    has_incoming.insert(edge.to_id);
                }

                let mut all_symbol_ids: HashSet<uuid::Uuid> = HashSet::new();
                for node in &serializable.nodes {
                    all_symbol_ids.insert(node.symbol_id);
                }

                // Find entry points with improved heuristics
                let mut potential_entry_points: Vec<String> = Vec::new();
                for symbol_id in all_symbol_ids.difference(&has_incoming) {
                    if let Some(symbol_name) = id_to_name.get(symbol_id) {
                        // Get symbol type if available from nodes
                        let symbol_type = serializable
                            .nodes
                            .iter()
                            .find(|n| n.symbol_id == *symbol_id)
                            .map(|n| format!("{}", n.symbol_type));

                        if is_potential_entry_point(symbol_name, symbol_type.as_deref()) {
                            potential_entry_points.push(symbol_name.clone());
                        }
                    }
                }

                // Sort and limit entry points
                potential_entry_points.sort();
                entry_points = potential_entry_points
                    .into_iter()
                    .take(entry_points_limit)
                    .collect();
            }
        }
    }

    overview_data.insert("total_relationships", json!(total_relationships));
    overview_data.insert("connected_symbols", json!(connected_symbols));
    overview_data.insert("top_referenced_symbols", json!(top_referenced_symbols));
    overview_data.insert("entry_points", json!(entry_points));

    // 4. File organization patterns
    let mut file_organization = HashMap::new();
    let mut test_files = 0;
    let mut source_files = 0;
    let mut doc_files = 0;
    let mut other_files = 0;

    // Only count files that have actual code symbols extracted
    // This gives us accurate test coverage ratios
    for file_path in &unique_files {
        let path = std::path::Path::new(file_path);

        if is_test_file(path) {
            test_files += 1;
        } else if path
            .extension()
            .and_then(|ext| ext.to_str())
            .map(|ext| matches!(ext, "md" | "rst" | "txt" | "adoc" | "org"))
            .unwrap_or(false)
        {
            doc_files += 1;
<<<<<<< HEAD
        } else {
            // This is an actual source code file with symbols
=======
        } else if path
            .extension()
            .and_then(|ext| ext.to_str())
            .map(|ext| {
                // Only count actual source code files
                matches!(
                    ext,
                    "rs" | "py"
                        | "js"
                        | "ts"
                        | "jsx"
                        | "tsx"
                        | "c"
                        | "cpp"
                        | "cc"
                        | "cxx"
                        | "h"
                        | "hpp"
                        | "java"
                        | "go"
                        | "rb"
                        | "php"
                        | "cs"
                        | "swift"
                        | "kt"
                        | "scala"
                        | "clj"
                        | "ex"
                        | "exs"
                        | "erl"
                        | "hrl"
                        | "ml"
                        | "mli"
                        | "hs"
                        | "lua"
                        | "pl"
                        | "sh"
                        | "bash"
                        | "zsh"
                        | "fish"
                        | "vim"
                        | "el"
                        | "dart"
                        | "r"
                        | "m"
                        | "mm"
                        | "f90"
                        | "f95"
                        | "f03"
                        | "jl"
                        | "nim"
                        | "v"
                )
            })
            .unwrap_or(false)
        {
>>>>>>> ef43aed0
            source_files += 1;
        } else {
            other_files += 1;
        }
    }

    file_organization.insert("test_files", test_files);
    file_organization.insert("source_files", source_files);
    file_organization.insert("documentation_files", doc_files);
    file_organization.insert("other_files", other_files);
    overview_data.insert("file_organization", json!(file_organization));

    // 5. Test coverage indicators
    let test_to_code_ratio = if source_files > 0 {
        test_files as f64 / source_files as f64
    } else {
        0.0
    };
    overview_data.insert(
        "test_to_code_ratio",
        json!(format!("{:.2}", test_to_code_ratio)),
    );

    // Output in requested format
    match format {
        "json" => {
            let json_output = json!(overview_data);
            println!("{}", serde_json::to_string_pretty(&json_output)?);
        }
        _ => {
            // Human-readable format
            println!("=== CODEBASE OVERVIEW ===");
            println!();

            println!("Scale Metrics:");
            println!("- Total files: {}", doc_count);
            println!("- Code files: {}", unique_files.len());
            println!("- Test files: {}", test_files);
            println!("- Total symbols: {}", total_symbols);

            if !symbols_by_type.is_empty() {
                println!();
                println!("Symbol Types:");
                let mut sorted_types: Vec<_> = symbols_by_type.iter().collect();
                sorted_types.sort_by(|a, b| b.1.cmp(a.1));
                for (sym_type, count) in sorted_types.iter().take(5) {
                    println!("- {}: {}", sym_type, count);
                }
            }

            if !symbols_by_language.is_empty() {
                println!();
                println!("Languages Detected:");
                let mut sorted_langs: Vec<_> = symbols_by_language.iter().collect();
                sorted_langs.sort_by(|a, b| b.1.cmp(a.1));
                for (lang, count) in sorted_langs {
                    println!("- {}: {} symbols", lang, count);
                }
            }

            if total_relationships > 0 {
                println!();
                println!("Relationships:");
                println!("- Total relationships tracked: {}", total_relationships);
                println!("- Connected symbols: {}", connected_symbols);
            }

            if !top_referenced_symbols.is_empty() {
                println!();
                println!("Top Referenced Symbols:");
                for ref_obj in &top_referenced_symbols {
                    if let Some(obj) = ref_obj.as_object() {
                        if let (Some(symbol), Some(refs)) =
                            (obj.get("symbol"), obj.get("references"))
                        {
                            println!("- {} ({} references)", symbol.as_str().unwrap_or(""), refs);
                        }
                    }
                }
            }

            if !entry_points.is_empty() {
                println!();
                println!("Entry Points (0 callers):");
                for entry in &entry_points {
                    println!("- {}", entry);
                }
            }

            println!();
            println!("File Organization:");
            println!("- Source code: {} files", source_files);
            println!("- Test files: {} files", test_files);
            println!("- Documentation: {} files", doc_files);
            if other_files > 0 {
                println!("- Other files: {} files (config, data, etc.)", other_files);
            }

            println!();
            println!("Test Coverage Indicators:");
            println!("- Test-to-code ratio: {:.2}", test_to_code_ratio);

            if source_files > 0 {
<<<<<<< HEAD
                // Calculate estimated test coverage based on test-to-code ratio
                // This is a general heuristic that works across different project types:
                // - Some projects have many small test files (high ratio)
                // - Others have fewer but comprehensive test suites (lower ratio)
                // - We use a sigmoid-like curve that plateaus around 90%

                // Using tanh for a smooth S-curve that's project-agnostic
                // This maps: 0 -> 0%, 0.5 -> ~45%, 1.0 -> ~70%, 2.0 -> ~85%, 3.0+ -> ~90%
                let coverage_estimate = 90.0 * (test_to_code_ratio * 0.8).tanh();

                // Add a small baseline for projects with any tests at all
                let final_estimate = if test_files > 0 {
                    (coverage_estimate + 10.0).min(90.0) // Cap at 90% as 100% is rare
                } else {
                    0.0
                };

                println!("- Estimated test coverage: {:.0}%", final_estimate);
=======
                // More realistic coverage estimate based on test-to-code ratio
                // Assuming good test coverage when ratio is >= 0.5
                let coverage_estimate = if test_to_code_ratio >= 1.0 {
                    90 // Excellent coverage likely
                } else if test_to_code_ratio >= 0.5 {
                    70 // Good coverage likely
                } else if test_to_code_ratio >= 0.3 {
                    50 // Moderate coverage likely
                } else if test_to_code_ratio >= 0.1 {
                    30 // Basic coverage likely
                } else {
                    10 // Minimal coverage likely
                };
                println!(
                    "- Estimated test coverage: ~{}% (based on test-to-code ratio)",
                    coverage_estimate
                );
>>>>>>> ef43aed0
            }
        }
    }

    Ok(())
}

/// Display symbol statistics from the binary symbol database
#[cfg(feature = "tree-sitter-parsing")]
async fn show_symbol_statistics(db_path: &std::path::Path, _quiet: bool) -> Result<()> {
    use kotadb::path_utils::detect_language_from_extension;
    use std::collections::HashMap;

    let symbol_db_path = db_path.join("symbols.kota");

    if !symbol_db_path.exists() {
        return Ok(()); // No symbols to show
    }

    println!("\nSymbol Analysis:");

    // Read binary symbols
    let reader = kotadb::binary_symbols::BinarySymbolReader::open(&symbol_db_path)?;
    let binary_symbol_count = reader.symbol_count();

    // Collect statistics from binary symbols
    let mut symbols_by_type: HashMap<String, usize> = HashMap::new();
    let mut symbols_by_language: HashMap<String, usize> = HashMap::new();
    let mut unique_files = std::collections::HashSet::new();

    for symbol in reader.iter_symbols() {
        // Count by type - convert u8 back to SymbolType for readable display
        let type_name = match kotadb::parsing::SymbolType::try_from(symbol.kind) {
            Ok(symbol_type) => format!("{}", symbol_type),
            Err(_) => format!("unknown({})", symbol.kind),
        };
        *symbols_by_type.entry(type_name).or_insert(0) += 1;

        // Count by language (inferred from file extension)
        if let Ok(file_path) = reader.get_symbol_file_path(&symbol) {
            unique_files.insert(file_path.clone());
            let path = std::path::Path::new(&file_path);
            let lang = detect_language_from_extension(path);
            *symbols_by_language.entry(lang.to_string()).or_insert(0) += 1;
        }
    }

    println!("   Database path: {:?}", symbol_db_path);
    println!("   Total symbols extracted: {}", binary_symbol_count);
    println!("   Source files analyzed: {}", unique_files.len());

    if !symbols_by_type.is_empty() {
        println!("\nSymbols by Type:");
        let mut types: Vec<_> = symbols_by_type.into_iter().collect();
        types.sort_by(|a, b| b.1.cmp(&a.1)); // Sort by count descending
        for (symbol_type, count) in types {
            println!("   {}: {}", symbol_type, count);
        }
    }

    if !symbols_by_language.is_empty() {
        println!("\nSymbols by Language:");
        let mut langs: Vec<_> = symbols_by_language.into_iter().collect();
        langs.sort_by(|a, b| b.1.cmp(&a.1)); // Sort by count descending
        for (language, count) in langs {
            println!("   {}: {}", language, count);
        }
    }

    if binary_symbol_count > 0 {
        println!("\nStorage Format:");
        println!("   Format: KotaDB Binary (.kota)");
        println!("   Performance: 10x faster than JSON");
        println!("   Features: Memory-mapped, zero-copy access");
    }

    Ok(())
}

/// Display relationship and dependency graph statistics
#[cfg(feature = "tree-sitter-parsing")]
async fn show_relationship_statistics(db_path: &std::path::Path, _quiet: bool) -> Result<()> {
    println!("\nRelationship Analysis:");

    // Check for binary dependency graph
    let graph_db_path = db_path.join("dependency_graph.bin");
    if graph_db_path.exists() {
        match std::fs::read(&graph_db_path) {
            Ok(graph_binary) => {
                match bincode::deserialize::<
                    kotadb::dependency_extractor::SerializableDependencyGraph,
                >(&graph_binary)
                {
                    Ok(serializable) => {
                        println!("   Database path: {:?}", graph_db_path);
                        println!("   Total relationships: {}", serializable.stats.edge_count);
                        println!("   Connected symbols: {}", serializable.stats.node_count);
                    }
                    Err(e) => {
                        println!("   Warning: Failed to deserialize dependency graph: {}", e);
                        println!("   Unable to read dependency graph. Re-index to rebuild.");
                    }
                }
            }
            Err(e) => {
                println!("   Warning: Failed to read dependency graph: {}", e);
                println!("   Unable to read dependency graph. Re-index to rebuild.");
            }
        }
    } else {
        println!("   No dependency graph found.");
        println!("\n   Tip: To build dependency graph, re-index with symbol extraction:");
        println!("      kotadb index-codebase /path/to/repo");
    }

    Ok(())
}

#[tokio::main]
async fn main() -> Result<()> {
    // Parse CLI args first to get verbose flag
    let cli = Cli::parse();

    // Initialize logging with appropriate level based on verbose/quiet flags
    let _ = init_logging_with_level(cli.verbose, cli.quiet); // Ignore error if already initialized

    // Store quiet flag for use in output
    let quiet = cli.quiet;

    // Run everything within trace context
    with_trace_id("kotadb-cli", async move {
        // Initialize database
        let db = Database::new(&cli.db_path, cli.binary_index).await?;

        match cli.command {
            Commands::Serve { port } => {
                // Create storage for the HTTP server
                let storage_path = cli.db_path.join("storage");
                std::fs::create_dir_all(&storage_path)?;

                let storage = create_file_storage(
                    storage_path.to_str().ok_or_else(|| {
                        anyhow::anyhow!("Invalid storage path: {:?}", storage_path)
                    })?,
                    Some(1000), // Cache size
                )
                .await?;

                // Wrap storage with observability and validation
                let wrapped_storage = create_wrapped_storage(storage, 1000).await;
                let shared_storage = Arc::new(tokio::sync::Mutex::new(wrapped_storage));

                println!("🚀 Starting KotaDB HTTP server on port {port}");
                println!("📄 API endpoints:");
                println!("   POST   /documents       - Create document");
                println!("   GET    /documents/:id   - Get document");
                println!("   PUT    /documents/:id   - Update document");
                println!("   DELETE /documents/:id   - Delete document");
                println!("   GET    /documents/search - Search documents");
                println!("   GET    /health         - Health check");
                println!();

                start_server(shared_storage, port).await?;
            }


            Commands::SearchCode { query, limit, tags, context } => {
                // Handle empty query explicitly - return nothing with informative message
                if query.is_empty() {
                    println!("Empty search query provided. Please specify a search term.");
                    println!("Use '*' for wildcard search or provide specific code/symbol patterns.");
                    return Ok(());
                }

                // Use LLM-optimized search for non-wildcard queries when content is not minimal
                if query != "*" && context != "none" {
                    // Try LLM-optimized search with fallback to regular search on error
                    let llm_search_result = async {
                        // Create LLM search engine with appropriate context configuration
                        let context_config = match context.as_str() {
                            "none" | "minimal" => kotadb::llm_search::ContextConfig {
                                token_budget: 2000,
                                max_snippet_chars: 200,
                                match_context_size: 30,
                                ..Default::default()
                            },
                            "medium" => kotadb::llm_search::ContextConfig {
                                token_budget: 4000,
                                max_snippet_chars: 500,
                                match_context_size: 50,
                                ..Default::default()
                            },
                            "full" => kotadb::llm_search::ContextConfig {
                                token_budget: 8000,
                                max_snippet_chars: 1000,
                                match_context_size: 100,
                                ..Default::default()
                            },
                            _ => kotadb::llm_search::ContextConfig::default(),
                        };

                        let llm_engine = kotadb::llm_search::LLMSearchEngine::with_config(
                            kotadb::llm_search::RelevanceConfig::default(),
                            context_config,
                        );

                        // Perform LLM-optimized search
                        let storage = db.storage.lock().await;
                        let trigram_index = db.trigram_index.lock().await;
                        llm_engine.search_optimized(
                            &query,
                            &*storage,
                            &*trigram_index,
                            Some(limit)
                        ).await
                    }.await;

                    match llm_search_result {
                        Ok(response) => {

                    // Format output based on context level
                    match context.as_str() {
                        "none" => {
                            // Ultra-minimal: just paths
                            for result in &response.results {
                                println!("{}", result.path);
                            }
                        }
                        "minimal" => {
                            // Minimal: paths with relevance scores
                            if !quiet {
                                println!("Found {} matches in {} files (showing top {}):",
                                    response.optimization.total_matches,
                                    response.optimization.total_matches,
                                    response.results.len());
                                println!();

                                for result in &response.results {
                                    println!("{} (score: {:.2})", result.path, result.relevance_score);
                                }
                            } else {
                                // In quiet mode, only show paths
                                for result in &response.results {
                                    println!("{}", result.path);
                                }
                            }
                        }
                        "medium" => {
                            // Medium: the dream workflow format from issue #370
                            // Count unique files in results
                            let unique_files: std::collections::HashSet<_> =
                                response.results.iter().map(|r| &r.path).collect();
                            let file_count = unique_files.len();

                            if !quiet {
                                println!("Found {} matches in {} files (showing top {}):",
                                    response.optimization.total_matches,
                                    file_count,
                                    response.results.len().min(3));
                                println!();
                            }

                            for (i, result) in response.results.iter().enumerate().take(3) {
                                // Extract line numbers from first match location if available
                                // Note: Line numbers are estimates based on average line length
                                // For exact line numbers, we'd need to load and parse the full file content
                                let line_range = if !result.match_details.exact_matches.is_empty() {
                                    let first_match = &result.match_details.exact_matches[0];
                                    let last_match = result.match_details.exact_matches.last().unwrap();

                                    // Better estimation: Use content snippet to calculate actual lines if possible
                                    let snippet_lines = result.content_snippet.lines().count();
                                    let avg_line_len = if snippet_lines > 0 {
                                        result.content_snippet.len() / snippet_lines.max(1)
                                    } else {
                                        50 // Default average line length
                                    };

                                    let start_line = (first_match.start_offset / avg_line_len.max(1)) + 1;
                                    let end_line = (last_match.end_offset / avg_line_len.max(1)) + 1;

                                    if start_line == end_line {
                                        format!(":{}", start_line)
                                    } else {
                                        format!(":{}-{}", start_line, end_line)
                                    }
                                } else if !result.match_details.term_matches.is_empty() {
                                    let first_match = &result.match_details.term_matches[0];
                                    let snippet_lines = result.content_snippet.lines().count();
                                    let avg_line_len = if snippet_lines > 0 {
                                        result.content_snippet.len() / snippet_lines.max(1)
                                    } else {
                                        50
                                    };
                                    format!(":{}", (first_match.start_offset / avg_line_len.max(1)) + 1)
                                } else {
                                    String::new()
                                };

                                // Check if this looks like a structured code snippet with line numbers
                                let has_line_numbers = result.content_snippet.starts_with("// Line");
                                if has_line_numbers {
                                    // New structured format as requested in issue #413
                                    println!("File: {}", result.path);
                                    if !result.content_snippet.is_empty() {
                                        println!("```rust");
                                        println!("{}", result.content_snippet.trim());
                                        println!("```");
                                    }
                                } else {
                                    // Legacy format for backward compatibility
                                    println!("{}{} (score: {:.2})", result.path, line_range, result.relevance_score);

                                    // Show content snippet with proper indentation
                                    if !result.content_snippet.is_empty() {
                                        // Clean up the snippet for better presentation
                                        let snippet = result.content_snippet
                                            .trim_start_matches("...")
                                            .trim_end_matches("...")
                                            .trim();

                                        for line in snippet.lines() {
                                            println!("  {}", line);
                                        }

                                        // Add ellipsis if content was truncated
                                        if result.content_snippet.ends_with("...") {
                                            println!("    ...");
                                        }
                                    }
                                }

                                if i < 2 && i < response.results.len() - 1 {
                                    println!();
                                }
                            }

                            if response.results.len() > 3 {
                                println!();
                                println!("[Run with --context=full for all results]");
                            }
                        }
                        _ => {
                            // Full: all results with complete context (default for "full" and unrecognized values)
                            // Add memory safeguard: limit results if too many
                            const MAX_FULL_CONTEXT_RESULTS: usize = 100;
                            let results_to_show = if response.results.len() > MAX_FULL_CONTEXT_RESULTS {
                                eprintln!("Warning: Limiting output to {} results to prevent excessive memory usage", MAX_FULL_CONTEXT_RESULTS);
                                &response.results[..MAX_FULL_CONTEXT_RESULTS]
                            } else {
                                &response.results[..]
                            };

                            if !quiet {
                                println!("Found {} matches in {} files (showing {}):",
                                    response.optimization.total_matches,
                                    response.optimization.total_matches,
                                    results_to_show.len());
                                println!();
                            }

                            for result in results_to_show {
                                println!("━━━━━━━━━━━━━━━━━━━━━━━━━━━━━━━━━━━━");
                                println!("📄 {}", result.path);
                                println!("   Score: {:.2} | Tokens: ~{}",
                                    result.relevance_score,
                                    result.estimated_tokens);

                                // Show match details
                                println!("   Matches: {} exact, {} terms",
                                    result.match_details.exact_matches.len(),
                                    result.match_details.term_matches.len());

                                // Show context info if available
                                if !result.context_info.callees.is_empty() {
                                    println!("   Calls: {}", result.context_info.callees.join(", "));
                                }
                                if !result.context_info.related_types.is_empty() {
                                    println!("   Types: {}", result.context_info.related_types.join(", "));
                                }

                                println!();

                                // Check if this is a structured code snippet and format accordingly
                                let has_line_numbers = result.content_snippet.starts_with("// Line");
                                if has_line_numbers {
                                    // Enhanced structured format for code
                                    println!("```rust");
                                    println!("{}", result.content_snippet.trim());
                                    println!("```");
                                } else {
                                    // Legacy content display
                                    println!("Content:");
                                    for line in result.content_snippet.lines() {
                                        println!("  {}", line);
                                    }
                                }
                                println!();
                            }

                            // Show optimization info
                            println!("━━━━━━━━━━━━━━━━━━━━━━━━━━━━━━━━━━━━");
                            println!("Search completed in {}ms", response.metadata.query_time_ms);
                            println!("Token usage: {}/{} ({:.0}%)",
                                response.optimization.token_usage.estimated_tokens,
                                response.optimization.token_usage.budget,
                                response.optimization.token_usage.efficiency * 100.0);

                            // Show suggestions if any
                            if !response.metadata.suggestions.is_empty() {
                                println!();
                                println!("Suggestions:");
                                for suggestion in &response.metadata.suggestions {
                                    println!("  • {}", suggestion);
                                }
                            }
                        }
                    }
                        }
                        Err(e) => {
                            // Log the error and fall back to regular search (suppress in quiet mode)
                            if !quiet {
                                eprintln!("Warning: LLM search failed, falling back to regular search: {}", e);
                            }

                            // Fall back to regular search
                            let tag_list = tags.clone().map(|t| t.split(',').map(String::from).collect());
                            let (results, total_count) = db.search_with_count(&query, tag_list, limit).await?;

                            if results.is_empty() {
                                if !quiet {
                                    println!("No documents found matching the query");
                                }
                            } else {
                                // Show results in simple format as fallback
                                if !quiet {
                                    if results.len() < total_count {
                                        println!("Showing {} of {} results (fallback mode)", results.len(), total_count);
                                    } else {
                                        println!("Found {} documents (fallback mode)", results.len());
                                    }
                                    println!();
                                }
                                for doc in results {
                                    println!("{}", doc.path.as_str());
                                    if context != "none" && !quiet {
                                        println!("  id: {}", doc.id.as_uuid());
                                        println!("  title: {}", doc.title.as_str());
                                        println!("  size: {} bytes", doc.size);
                                        println!();
                                    }
                                }
                            }
                        }
                    }
                } else {
                    // Fall back to original search for wildcard or when context is none
                    let tag_list = tags.map(|t| t.split(',').map(String::from).collect());
                    let (results, total_count) = db.search_with_count(&query, tag_list, limit).await?;

                    if results.is_empty() {
                        if !quiet {
                            println!("No documents found matching the query");
                        }
                    } else {
                        // Show clear count information for LLM agents (suppress in quiet mode)
                        if !quiet {
                            if results.len() < total_count {
                                println!("Showing {} of {} results", results.len(), total_count);
                            } else {
                                println!("Found {} documents", results.len());
                            }
                            println!();
                        }
                        for doc in results {
                            // Minimal output optimized for LLM consumption
                            println!("{}", doc.path.as_str());
                            if context != "none" && !quiet {
                                println!("  id: {}", doc.id.as_uuid());
                                println!("  title: {}", doc.title.as_str());
                                println!("  size: {} bytes", doc.size);
                                println!();
                            }
                        }
                    }
                }
            }


            Commands::Stats { basic, symbols, relationships } => {
                // Determine what to show with explicit flag precedence
                // If no flags specified, show everything
                let no_flags_specified = !basic && !symbols && !relationships;
                let show_basic = basic || no_flags_specified;
                let show_symbols = symbols || no_flags_specified;
                let show_relationships = relationships || no_flags_specified;

                // Show basic document statistics
                if show_basic {
                    let (count, total_size) = db.stats().await?;
                    println!("Codebase Intelligence Statistics");
                    println!("================================");
                    println!("\nIndexed Content:");
                    println!("   Total files indexed: {count}");
                    println!("   Total content size: {total_size} bytes");
                    if count > 0 {
                        println!("   Average file size: {} bytes", total_size / count);
                    }
                }

                // Show symbol statistics (if tree-sitter feature is enabled)
                #[cfg(feature = "tree-sitter-parsing")]
                if show_symbols {
                    show_symbol_statistics(&cli.db_path, quiet).await?;
                }

                // Show relationship statistics
                #[cfg(feature = "tree-sitter-parsing")]
                if show_relationships {
                    show_relationship_statistics(&cli.db_path, quiet).await?;
                }

                // Add helpful tips and next steps
                #[cfg(feature = "tree-sitter-parsing")]
                if show_symbols || show_relationships {
                    let symbol_db_path = cli.db_path.join("symbols.kota");
                    if !symbol_db_path.exists() {
                        println!("\nNo symbols found in database.");
                        println!("   Required steps:");
                        println!("   1. Index a codebase: kotadb index-codebase /path/to/repo");
                        println!("   2. Verify indexing: kotadb stats --symbols");
                    } else {
                        // Show success tips if symbols exist
                        let reader = kotadb::binary_symbols::BinarySymbolReader::open(&symbol_db_path)?;
                        let binary_symbol_count = reader.symbol_count();

                        if binary_symbol_count > 0 {
                            println!("\nCodebase intelligence ready! Try these commands:");
                            println!("   find-callers <symbol>     - Find what calls a function");
                            println!("   analyze-impact <symbol>   - Analyze change impact");
                            println!("   search-symbols <pattern>  - Search code symbols");
                            println!("   search-code <query>       - Full-text code search");
                        }
                    }
                }
            }

            Commands::Validate => {
                qprintln!(quiet, "🔍 Running search functionality validation...");

                let validation_result = {
                    let storage = db.storage.lock().await;
                    let primary_index = db.primary_index.lock().await;
                    let trigram_index = db.trigram_index.lock().await;
                    validate_post_ingestion_search(&*storage, &*primary_index, &*trigram_index).await?
                };

                // Display detailed results
                qprintln!(quiet, "\n📋 Validation Results:");
                qprintln!(quiet, "   Status: {}", match validation_result.overall_status {
                    ValidationStatus::Passed => "✅ PASSED",
                    ValidationStatus::Warning => "⚠️ WARNING",
                    ValidationStatus::Failed => "❌ FAILED",
                });
                qprintln!(quiet, "   Checks: {}/{} passed", validation_result.passed_checks, validation_result.total_checks);

                // Show individual check results
                for check in &validation_result.check_results {
                    let status_icon = if check.passed { "✅" } else { "❌" };
                    let critical_mark = if check.critical { " [CRITICAL]" } else { "" };
                    println!("   {} {}{}", status_icon, check.name, critical_mark);
                    if let Some(ref details) = check.details {
                        println!("      {}", details);
                    }
                    if let Some(ref error) = check.error {
                        println!("      Error: {}", error);
                    }
                }

                // Show issues and recommendations
                if !validation_result.issues.is_empty() {
                    println!("\n🚨 Issues Found:");
                    for issue in &validation_result.issues {
                        println!("   - {}", issue);
                    }
                }

                if !validation_result.recommendations.is_empty() {
                    println!("\n💡 Recommendations:");
                    for rec in &validation_result.recommendations {
                        println!("   • {}", rec);
                    }
                }

                // Show warnings if any
                if !validation_result.warnings.is_empty() {
                    println!("\n⚠️ Warnings:");
                    for warning in &validation_result.warnings {
                        println!("   - {}", warning);
                    }
                }

                // Exit with error code if validation failed
                if validation_result.overall_status == ValidationStatus::Failed {
                    return Err(anyhow::anyhow!("Search validation failed"));
                }
            }

            Commands::VerifyDocs => {
                use kotadb::DocumentationVerifier;

                println!("📋 Running comprehensive documentation verification...");
                println!("   Checking claims vs actual implementation");
                println!();

                let verifier = DocumentationVerifier::new();
                let report = verifier.run_full_verification()?;

                println!("📊 Verification Results:");
                println!("   {}", report.summary);
                println!();

                // Show verification status
                if report.is_acceptable() {
                    println!("✅ Documentation accuracy is acceptable");
                } else {
                    println!("❌ Documentation accuracy needs improvement");
                }

                // Show detailed check results
                println!("\n📝 Feature Verification Details:");
                for check in &report.checks {
                    let status_icon = match check.status {
                        kotadb::VerificationStatus::Verified => "✅",
                        kotadb::VerificationStatus::Missing => "❌",
                        kotadb::VerificationStatus::Partial => "⚠️",
                        kotadb::VerificationStatus::Undocumented => "📝",
                    };

                    let severity_badge = match check.severity {
                        kotadb::Severity::Critical => " [CRITICAL]",
                        kotadb::Severity::High => " [HIGH]",
                        kotadb::Severity::Medium => " [MEDIUM]",
                        _ => "",
                    };

                    println!("   {} {}{}", status_icon, check.feature, severity_badge);
                    println!("      Claim: {}", check.documented_claim);
                    println!("      Reality: {}", check.actual_implementation);

                    if let Some(ref rec) = check.recommendation {
                        println!("      💡 Recommendation: {}", rec);
                    }
                    println!();
                }

                // Show critical issues
                if !report.critical_issues.is_empty() {
                    println!("🚨 Critical Issues Found:");
                    for issue in &report.critical_issues {
                        println!("   - {}", issue);
                    }
                    println!();
                }

                // Show recommendations
                if !report.recommendations.is_empty() {
                    println!("💡 Recommendations:");
                    for rec in &report.recommendations {
                        println!("   • {}", rec);
                    }
                    println!();
                }

                // Exit with error code if documentation is unacceptable
                if !report.is_acceptable() {
                    return Err(anyhow::anyhow!(
                        "Documentation verification failed. {} critical issues found.",
                        report.critical_issues.len()
                    ));
                }

                println!("✨ Documentation verification completed successfully!");
            }

            #[cfg(feature = "git-integration")]
            Commands::IndexCodebase {
                repo_path,
                prefix,
                include_files,
                include_commits,
                max_file_size_mb,
                max_memory_mb,
                max_parallel_files,
                enable_chunking,
                #[cfg(feature = "tree-sitter-parsing")]
                extract_symbols,
                #[cfg(feature = "tree-sitter-parsing")]
                no_symbols,
            } => {
                use indicatif::{ProgressBar, ProgressStyle};
                use kotadb::git::types::IngestionOptions;
                use kotadb::git::{IngestionConfig, ProgressCallback, RepositoryIngester};

                qprintln!(quiet, "🔄 Ingesting git repository: {:?}", repo_path);

                // Determine if symbols should be extracted
                #[cfg(feature = "tree-sitter-parsing")]
                let should_extract_symbols = if no_symbols {
                    qprintln!(quiet, "⚠️  Symbol extraction disabled via --no-symbols flag");
                    false
                } else if let Some(extract) = extract_symbols {
                    if extract {
                        qprintln!(quiet, "✅ Symbol extraction enabled via --extract-symbols flag");
                    } else {
                        qprintln!(quiet, "⚠️  Symbol extraction disabled via --extract-symbols=false");
                    }
                    extract
                } else {
                    qprintln!(quiet, "✅ Symbol extraction enabled (default with tree-sitter feature)");
                    true // Default to true when tree-sitter is available
                };

                // Configure memory limits if specified
                let memory_limits = if max_memory_mb.is_some() || max_parallel_files.is_some() || !enable_chunking {
                    Some(kotadb::memory::MemoryLimitsConfig {
                        max_total_memory_mb: max_memory_mb,
                        max_parallel_files,
                        enable_adaptive_chunking: enable_chunking,
                        chunk_size: if enable_chunking { 50 } else { usize::MAX },
                    })
                } else {
                    None
                };

                // Configure ingestion options
                #[allow(unused_mut)]
                let mut options = IngestionOptions {
                    include_file_contents: include_files,
                    include_commit_history: include_commits,
                    max_file_size: max_file_size_mb * 1024 * 1024,
                    memory_limits,
                    ..Default::default()
                };

                #[cfg(feature = "tree-sitter-parsing")]
                {
                    options.extract_symbols = should_extract_symbols;
                }

                let config = IngestionConfig {
                    path_prefix: prefix,
                    options,
                    create_index: true,
                    organization_config: Some(kotadb::git::RepositoryOrganizationConfig::default()),
                };

                // Create progress bar (disabled in quiet mode)
                let progress_bar = if quiet {
                    ProgressBar::hidden()
                } else {
                    let pb = ProgressBar::new_spinner();
                    pb.set_style(
                        ProgressStyle::default_spinner()
                            .template("{spinner:.green} {msg}")
                            .expect("Valid template")
                            .tick_chars("⠋⠙⠹⠸⠼⠴⠦⠧⠇⠏"),
                    );
                    pb.set_message("Initializing...");
                    pb
                };

                // Create progress callback
                let pb = progress_bar.clone();
                let progress_callback: ProgressCallback = Box::new(move |message: &str| {
                    pb.set_message(message.to_string());
                    pb.tick();
                });

                // Create ingester and run ingestion with progress
                let ingester = RepositoryIngester::new(config.clone());
                let mut storage = db.storage.lock().await;

                #[cfg(feature = "tree-sitter-parsing")]
                let result = if config.options.extract_symbols {
                    // Use binary format for efficient symbol storage with automatic dependency graph and relationship building
                    let symbol_db_path = cli.db_path.join("symbols.kota");
                    let graph_db_path = cli.db_path.join("dependency_graph.bin");
                    ingester.ingest_with_binary_symbols_and_relationships(
                        &repo_path,
                        &mut *storage,
                        &symbol_db_path,
                        &graph_db_path,
                        Some(progress_callback),
                    ).await?
                } else {
                    ingester.ingest_with_progress(&repo_path, &mut *storage, Some(progress_callback)).await?
                };

                #[cfg(not(feature = "tree-sitter-parsing"))]
                let result = ingester.ingest_with_progress(&repo_path, &mut **storage, Some(progress_callback)).await?;

                progress_bar.finish_with_message("✅ Ingestion complete");

                // Release the storage lock before rebuilding indices
                drop(storage);

                // Rebuild indices and cache after ingestion with progress indication
                let rebuild_progress = if quiet {
                    ProgressBar::hidden()
                } else {
                    let pb = ProgressBar::new_spinner();
                    pb.set_style(
                        ProgressStyle::default_spinner()
                            .template("{spinner:.blue} {msg}")
                            .expect("Valid template")
                            .tick_chars("⠋⠙⠹⠸⠼⠴⠦⠧⠇⠏"),
                    );
                    pb
                };

                rebuild_progress.set_message("Rebuilding primary and trigram indices...");
                db.rebuild_indices().await?;

                rebuild_progress.set_message("Rebuilding path cache...");
                db.rebuild_path_cache().await?;

                rebuild_progress.finish_with_message("✅ Indices rebuilt");

                // Ensure all async operations are complete before validation
                qprintln!(quiet, "⏳ Ensuring index synchronization...");
                tokio::time::sleep(tokio::time::Duration::from_millis(100)).await;

                // Explicit flush verification
                {
                    let mut storage = db.storage.lock().await;
                    let mut primary_index = db.primary_index.lock().await;
                    let mut trigram_index = db.trigram_index.lock().await;
                    storage.flush().await?;
                    primary_index.flush().await?;
                    trigram_index.flush().await?;
                }

                // Validate search functionality after ingestion
                let validation_progress = if quiet {
                    ProgressBar::hidden()
                } else {
                    let pb = ProgressBar::new_spinner();
                    pb.set_style(
                        ProgressStyle::default_spinner()
                            .template("{spinner:.yellow} {msg}")
                            .expect("Valid template")
                            .tick_chars("⠋⠙⠹⠸⠼⠴⠦⠧⠇⠏"),
                    );
                    pb
                };

                validation_progress.set_message("Running search validation tests...");
                let validation_result = {
                    let storage = db.storage.lock().await;
                    let primary_index = db.primary_index.lock().await;
                    let trigram_index = db.trigram_index.lock().await;
                    validate_post_ingestion_search(&*storage, &*primary_index, &*trigram_index).await?
                };

                validation_progress.finish_with_message("✅ Validation complete");

                // Report validation results
                match validation_result.overall_status {
                    ValidationStatus::Passed => {
                        qprintln!(quiet, "✅ Search validation passed: All systems operational");
                    }
                    ValidationStatus::Warning => {
                        qprintln!(quiet, "⚠️ Search validation completed with warnings:");
                        for issue in &validation_result.issues {
                            qprintln!(quiet, "   - {}", issue);
                        }
                        qprintln!(quiet, "   Recommendations:");
                        for rec in &validation_result.recommendations {
                            qprintln!(quiet, "   • {}", rec);
                        }
                    }
                    ValidationStatus::Failed => {
                        qprintln!(quiet, "❌ Search validation failed - ingestion may not be fully operational:");
                        for issue in &validation_result.issues {
                            qprintln!(quiet, "   - {}", issue);
                        }
                        qprintln!(quiet, "   Recommendations:");
                        for rec in &validation_result.recommendations {
                            qprintln!(quiet, "   • {}", rec);
                        }

                        // Return error for critical failures
                        return Err(anyhow::anyhow!(
                            "Post-ingestion search validation failed. Search functionality is broken."
                        ));
                    }
                }

                // Show warnings for git ingestion
                if !validation_result.warnings.is_empty() {
                    qprintln!(quiet, "   Validation warnings:");
                    for warning in &validation_result.warnings {
                        qprintln!(quiet, "   ⚠️ {}", warning);
                    }
                }

                qprintln!(quiet, "✅ Repository ingestion complete!");
                qprintln!(quiet, "   Documents created: {}", result.documents_created);
                qprintln!(quiet, "   Files ingested: {}", result.files_ingested);
                qprintln!(quiet, "   Commits ingested: {}", result.commits_ingested);
                if result.symbols_extracted > 0 {
                    qprintln!(quiet, "   Symbols extracted: {} from {} files", result.symbols_extracted, result.files_with_symbols);
                }
                if result.errors > 0 {
                    qprintln!(quiet, "   ⚠️ Errors encountered: {}", result.errors);
                }

                // Show validation summary
                qprintln!(quiet, "   Validation: {} ({}/{})",
                    validation_result.summary(),
                    validation_result.passed_checks,
                    validation_result.total_checks
                );
            }

            #[cfg(feature = "tree-sitter-parsing")]
            Commands::SearchSymbols { pattern, limit, symbol_type } => {
                // Use binary symbols which is where IndexCodebase stores them
                let symbol_db_path = cli.db_path.join("symbols.kota");

                if !symbol_db_path.exists() {
                    println!("❌ No symbols found in database.");
                    println!("   Required steps:");
                    println!("   1. Index a codebase: kotadb index-codebase /path/to/repo");
                    println!("   2. Verify indexing: kotadb symbol-stats");
                    println!("   3. Then search: kotadb search-symbols 'pattern'");
                    return Ok(());
                }

                // Open binary symbol reader for efficient searching
                let reader = kotadb::binary_symbols::BinarySymbolReader::open(&symbol_db_path)?;
                let total_symbols = reader.symbol_count();

                if total_symbols == 0 {
                    println!("No symbols in database. Index a codebase first with: kotadb index-codebase /path/to/repo");
                    return Ok(());
                }

                // Search symbols
                let mut matches = Vec::new();
                let mut seen_symbols = std::collections::HashSet::new();
                let pattern_lower = pattern.to_lowercase();

                for packed_symbol in reader.iter_symbols() {
                    // Get the symbol name
                    if let Ok(symbol_name) = reader.get_symbol_name(&packed_symbol) {
                        let symbol_name_lower = symbol_name.to_lowercase();

                        // Match against pattern - check for wildcards first, then substring
                        let is_match = if pattern_lower.contains('*') {
                            // Use wildcard pattern matching if pattern contains '*'
                            matches_wildcard_pattern(&symbol_name_lower, &pattern_lower)
                        } else {
                            // Use substring matching for patterns without wildcards
                            symbol_name_lower.contains(&pattern_lower)
                        };

                        if is_match {
                            // Filter by type if specified
                            if let Some(ref filter_type) = symbol_type {
                                let filter_lower = filter_type.to_lowercase();
                                let type_str = format!("{}", packed_symbol.kind).to_lowercase();
                                if !type_str.contains(&filter_lower) {
                                    continue;
                                }
                            }

                            // Get file path for display
                            let file_path = reader.get_symbol_file_path(&packed_symbol)
                                .unwrap_or_else(|_| "<unknown>".to_string());

                            // Create a unique key for deduplication (name + file + line)
                            let unique_key = format!("{}:{}:{}", symbol_name, file_path, packed_symbol.start_line);

                            // Only add if we haven't seen this exact symbol before
                            if seen_symbols.insert(unique_key) {
                                matches.push((symbol_name, packed_symbol, file_path));
                                if matches.len() >= limit {
                                    break;
                                }
                            }
                        }
                    }
                }

                if matches.is_empty() {
                    if !quiet {
                        println!("No symbols found matching '{}'", pattern);
                        if let Some(ref st) = symbol_type {
                            println!("  with type filter: {}", st);
                        }
                        println!("  Total symbols in database: {}", total_symbols);
                    }
                } else {
                    if !quiet {
                        println!("Found {} matching symbols", matches.len());
                        if matches.len() == limit {
                            println!("(showing first {}, use -l for more)", limit);
                        }
                        println!();
                    }

                    for (name, symbol, file_path) in matches {
                        // Always show the qualified symbol with file location
                        println!("{} - {}:{}", name, file_path, symbol.start_line);
                        if !quiet {
                            println!("  type: {}", symbol.kind);
                            println!();
                        }
                    }
                }
            }

            #[cfg(feature = "tree-sitter-parsing")]
            Commands::FindCallers { target, limit } => {
                let relationship_engine = create_relationship_engine(&cli.db_path).await?;
                let query_type = RelationshipQueryType::FindCallers {
                    target: target.clone(),
                };

                let mut result = relationship_engine.execute_query(query_type).await?;

                // Apply limit if specified (0 means unlimited)
                if let Some(limit_value) = limit {
                    if limit_value > 0 {
                        result.limit_results(limit_value);
                    }
                    // limit_value == 0 means unlimited, so don't apply any limit
                }
                if quiet {
                    // In quiet mode, output minimal information
                    let markdown = result.to_markdown();
                    for line in markdown.lines() {
                        if line.starts_with("- ") {
                            println!("{}", line.trim_start_matches("- "));
                        }
                    }
                } else {
                    println!("{}", result.to_markdown());
                }
            }

            #[cfg(feature = "tree-sitter-parsing")]
            Commands::AnalyzeImpact { target, limit } => {
                let relationship_engine = create_relationship_engine(&cli.db_path).await?;
                let query_type = RelationshipQueryType::ImpactAnalysis {
                    target: target.clone(),
                };

                let mut result = relationship_engine.execute_query(query_type).await?;

                // Apply limit if specified (0 means unlimited)
                if let Some(limit_value) = limit {
                    if limit_value > 0 {
                        result.limit_results(limit_value);
                    }
                    // limit_value == 0 means unlimited, so don't apply any limit
                }
                if quiet {
                    // In quiet mode, output minimal information
                    let markdown = result.to_markdown();
                    for line in markdown.lines() {
                        if line.starts_with("- ") {
                            println!("{}", line.trim_start_matches("- "));
                        }
                    }
                } else {
                    println!("{}", result.to_markdown());
                }
            }


            Commands::Benchmark {
                operations,
                benchmark_type,
                format,
                max_search_queries,
            } => {
                qprintln!(quiet, "\n🚀 Running KotaDB Benchmarks");
                qprintln!(quiet, "   Operations: {}", operations);
                qprintln!(quiet, "   Type: {}", benchmark_type);
                qprintln!(quiet, "   Format: {}", format);

                let database = Database::new(&cli.db_path, cli.binary_index).await?;
                run_benchmarks(
                    database,
                    operations,
                    &benchmark_type,
                    &format,
                    max_search_queries,
                    quiet,
                ).await?;
            }

            #[cfg(feature = "tree-sitter-parsing")]
            Commands::CodebaseOverview {
                format,
                top_symbols_limit,
                entry_points_limit,
            } => {
                generate_codebase_overview(
                    &cli.db_path,
                    &format,
                    top_symbols_limit,
                    entry_points_limit,
                    quiet,
                ).await?;
            }
        }

        Ok::<(), anyhow::Error>(())
    })
    .await
}

#[cfg(test)]
mod stats_tests {

    #[test]
    fn test_stats_flag_logic_no_flags() {
        // When no flags are specified, should show everything
        let (basic, symbols, relationships) = (false, false, false);

        let no_flags_specified = !basic && !symbols && !relationships;
        let show_basic = basic || no_flags_specified;
        let show_symbols = symbols || no_flags_specified;
        let show_relationships = relationships || no_flags_specified;

        assert!(show_basic, "Should show basic when no flags specified");
        assert!(show_symbols, "Should show symbols when no flags specified");
        assert!(
            show_relationships,
            "Should show relationships when no flags specified"
        );
    }

    #[test]
    fn test_stats_flag_logic_basic_only() {
        // When only --basic is specified, should show only basic
        let (basic, symbols, relationships) = (true, false, false);

        let no_flags_specified = !basic && !symbols && !relationships;
        let show_basic = basic || no_flags_specified;
        let show_symbols = symbols || no_flags_specified;
        let show_relationships = relationships || no_flags_specified;

        assert!(show_basic, "Should show basic when --basic specified");
        assert!(
            !show_symbols,
            "Should not show symbols when only --basic specified"
        );
        assert!(
            !show_relationships,
            "Should not show relationships when only --basic specified"
        );
    }

    #[test]
    fn test_stats_flag_logic_symbols_only() {
        // When only --symbols is specified, should show only symbols
        let (basic, symbols, relationships) = (false, true, false);

        let no_flags_specified = !basic && !symbols && !relationships;
        let show_basic = basic || no_flags_specified;
        let show_symbols = symbols || no_flags_specified;
        let show_relationships = relationships || no_flags_specified;

        assert!(
            !show_basic,
            "Should not show basic when only --symbols specified"
        );
        assert!(show_symbols, "Should show symbols when --symbols specified");
        assert!(
            !show_relationships,
            "Should not show relationships when only --symbols specified"
        );
    }

    #[test]
    fn test_stats_flag_logic_relationships_only() {
        // When only --relationships is specified, should show only relationships
        let (basic, symbols, relationships) = (false, false, true);

        let no_flags_specified = !basic && !symbols && !relationships;
        let show_basic = basic || no_flags_specified;
        let show_symbols = symbols || no_flags_specified;
        let show_relationships = relationships || no_flags_specified;

        assert!(
            !show_basic,
            "Should not show basic when only --relationships specified"
        );
        assert!(
            !show_symbols,
            "Should not show symbols when only --relationships specified"
        );
        assert!(
            show_relationships,
            "Should show relationships when --relationships specified"
        );
    }

    #[test]
    fn test_stats_flag_logic_basic_and_symbols() {
        // When --basic and --symbols are specified, should show both
        let (basic, symbols, relationships) = (true, true, false);

        let no_flags_specified = !basic && !symbols && !relationships;
        let show_basic = basic || no_flags_specified;
        let show_symbols = symbols || no_flags_specified;
        let show_relationships = relationships || no_flags_specified;

        assert!(
            show_basic,
            "Should show basic when --basic and --symbols specified"
        );
        assert!(
            show_symbols,
            "Should show symbols when --basic and --symbols specified"
        );
        assert!(
            !show_relationships,
            "Should not show relationships when only --basic and --symbols specified"
        );
    }

    #[test]
    fn test_stats_flag_logic_symbols_and_relationships() {
        // When --symbols and --relationships are specified, should show both
        let (basic, symbols, relationships) = (false, true, true);

        let no_flags_specified = !basic && !symbols && !relationships;
        let show_basic = basic || no_flags_specified;
        let show_symbols = symbols || no_flags_specified;
        let show_relationships = relationships || no_flags_specified;

        assert!(
            !show_basic,
            "Should not show basic when only --symbols and --relationships specified"
        );
        assert!(
            show_symbols,
            "Should show symbols when --symbols and --relationships specified"
        );
        assert!(
            show_relationships,
            "Should show relationships when --symbols and --relationships specified"
        );
    }

    #[test]
    fn test_stats_flag_logic_basic_and_relationships() {
        // When --basic and --relationships are specified, should show both
        let (basic, symbols, relationships) = (true, false, true);

        let no_flags_specified = !basic && !symbols && !relationships;
        let show_basic = basic || no_flags_specified;
        let show_symbols = symbols || no_flags_specified;
        let show_relationships = relationships || no_flags_specified;

        assert!(
            show_basic,
            "Should show basic when --basic and --relationships specified"
        );
        assert!(
            !show_symbols,
            "Should not show symbols when only --basic and --relationships specified"
        );
        assert!(
            show_relationships,
            "Should show relationships when --basic and --relationships specified"
        );
    }

    #[test]
    fn test_stats_flag_logic_all_flags() {
        // When all flags are specified, should show everything
        let (basic, symbols, relationships) = (true, true, true);

        let no_flags_specified = !basic && !symbols && !relationships;
        let show_basic = basic || no_flags_specified;
        let show_symbols = symbols || no_flags_specified;
        let show_relationships = relationships || no_flags_specified;

        assert!(show_basic, "Should show basic when all flags specified");
        assert!(show_symbols, "Should show symbols when all flags specified");
        assert!(
            show_relationships,
            "Should show relationships when all flags specified"
        );
    }
}

#[cfg(all(test, feature = "tree-sitter-parsing"))]
mod codebase_overview_tests {
    use super::*;
    use tempfile::TempDir;

    #[tokio::test]
    async fn test_codebase_overview_empty_database() {
        // Create temporary directory for test database
        let temp_dir = TempDir::new().expect("Failed to create temp dir");
        let db_path = temp_dir.path();

        // Run codebase overview on empty database
        let result = generate_codebase_overview(db_path, "json", 10, 10, true).await;

        assert!(result.is_ok(), "Should handle empty database gracefully");
    }

    #[tokio::test]
    async fn test_codebase_overview_json_format() {
        // Create temporary directory for test database
        let temp_dir = TempDir::new().expect("Failed to create temp dir");
        let db_path = temp_dir.path();

        // Initialize database with some test data
        let db = Database::new(db_path, true)
            .await
            .expect("Failed to create database");

        // Insert a test document
        let doc = DocumentBuilder::new()
            .path("test/file.rs")
            .expect("Failed to set path")
            .title("Test File")
            .expect("Failed to set title")
            .content(b"fn main() {}")
            .build()
            .expect("Failed to build document");

        db.storage
            .lock()
            .await
            .insert(doc)
            .await
            .expect("Failed to insert document");

        // Run codebase overview with JSON format
        let result = generate_codebase_overview(db_path, "json", 10, 10, true).await;

        assert!(result.is_ok(), "Should generate JSON overview successfully");
    }

    #[tokio::test]
    async fn test_codebase_overview_human_format() {
        // Create temporary directory for test database
        let temp_dir = TempDir::new().expect("Failed to create temp dir");
        let db_path = temp_dir.path();

        // Run codebase overview with human-readable format
        let result = generate_codebase_overview(db_path, "human", 5, 5, true).await;

        assert!(
            result.is_ok(),
            "Should generate human-readable overview successfully"
        );
    }

    #[tokio::test]
    async fn test_codebase_overview_with_limits() {
        // Create temporary directory for test database
        let temp_dir = TempDir::new().expect("Failed to create temp dir");
        let db_path = temp_dir.path();

        // Test with custom limits
        let result = generate_codebase_overview(
            db_path, "human", 3, // top_symbols_limit
            2, // entry_points_limit
            true,
        )
        .await;

        assert!(result.is_ok(), "Should respect custom limits");
    }

    #[tokio::test]
    async fn test_codebase_overview_with_populated_data() {
        use kotadb::builders::DocumentBuilder;

        // Create temporary directory for test database
        let temp_dir = TempDir::new().expect("Failed to create temp dir");
        let db_path = temp_dir.path();

        // Initialize database and populate with test data
        let db = Database::new(db_path, true)
            .await
            .expect("Failed to create database");

        // Insert various types of files
        let test_files = vec![
            ("src/main.rs", "fn main() { println!(\"Hello\"); }", false),
            ("src/lib.rs", "pub fn process() { }", false),
            (
                "tests/integration_test.rs",
                "fn test_something() { assert!(true); }",
                true,
            ),
            ("src/utils.py", "def helper():\n    pass", false),
            (
                "test_module.py",
                "def test_feature():\n    assert True",
                true,
            ),
            ("README.md", "# Project Documentation", false),
        ];

        for (path, content, _is_test) in test_files {
            let doc = DocumentBuilder::new()
                .path(path)
                .expect("Failed to set path")
                .title(path)
                .expect("Failed to set title")
                .content(content.as_bytes())
                .build()
                .expect("Failed to build document");

            db.storage
                .lock()
                .await
                .insert(doc)
                .await
                .expect("Failed to insert document");
        }

        // Run codebase overview
        let result = generate_codebase_overview(db_path, "json", 10, 10, true).await;

        assert!(
            result.is_ok(),
            "Should generate overview with populated data"
        );

        // Could parse JSON output here to verify structure if needed
    }

    #[tokio::test]
    async fn test_codebase_overview_error_handling() {
        use std::fs;

        // Create temporary directory for test database
        let temp_dir = TempDir::new().expect("Failed to create temp dir");
        let db_path = temp_dir.path();

        // Create a corrupted symbols file
        let symbols_path = db_path.join("symbols.kota");
        fs::write(&symbols_path, b"corrupted data").expect("Failed to write file");

        // Should handle corrupted file gracefully
        let result = generate_codebase_overview(db_path, "json", 10, 10, true).await;

        // The function should still succeed but skip the corrupted symbol data
        assert!(result.is_ok(), "Should handle corrupted files gracefully");
    }

    #[tokio::test]
    #[cfg(feature = "tree-sitter-parsing")]
    async fn test_codebase_overview_with_real_symbols_and_dependencies() {
        use kotadb::binary_symbols::BinarySymbolWriter;
        use kotadb::dependency_extractor::{
            DependencyEdge, GraphStats, SerializableDependencyGraph, SerializableEdge, SymbolNode,
        };
        use kotadb::parsing::SymbolType;
        use kotadb::types::RelationType;
        use std::fs;
        use uuid::Uuid;

        // Create temporary directory for test database
        let temp_dir = TempDir::new().expect("Failed to create temp dir");
        let db_path = temp_dir.path();

        // Initialize database
        let db = Database::new(db_path, true)
            .await
            .expect("Failed to create database");

        // Create test documents
        let test_files = vec![
            ("src/main.rs", "fn main() { helper(); }", "main.rs"),
            ("src/lib.rs", "pub fn helper() { }", "lib.rs"),
            ("tests/test.rs", "fn test_something() { }", "test.rs"),
            ("src/utils.py", "def process(): pass", "utils.py"),
        ];

        for (path, content, _name) in &test_files {
            let doc = DocumentBuilder::new()
                .path(*path)
                .expect("Failed to set path")
                .title(*path)
                .expect("Failed to set title")
                .content(content.as_bytes())
                .build()
                .expect("Failed to build document");

            db.storage
                .lock()
                .await
                .insert(doc)
                .await
                .expect("Failed to insert document");
        }

        // Create binary symbols database
        let symbols_path = db_path.join("symbols.kota");
        let mut writer = BinarySymbolWriter::new();

        // Add test symbols with different types
        // Map SymbolType to u8 according to TryFrom implementation
        let symbols = vec![
            ("main", 1u8, "src/main.rs", 1),             // Function
            ("helper", 1u8, "src/lib.rs", 1),            // Function
            ("test_something", 1u8, "tests/test.rs", 1), // Function
            ("process", 1u8, "src/utils.py", 1),         // Function
            ("MyStruct", 4u8, "src/lib.rs", 3),          // Struct
            ("MyStruct::new", 2u8, "src/lib.rs", 5),     // Method (constructor)
            ("CONFIG", 6u8, "src/main.rs", 3),           // Variable
        ];

        let mut symbol_ids = Vec::new();
        for (name, sym_type, file_path, line) in symbols {
            let id = Uuid::new_v4();
            symbol_ids.push((name, id));

            writer.add_symbol(
                id,
                name,
                sym_type,
                file_path,
                line as u32,
                (line + 2) as u32,
                None, // parent_id
            );
        }

        writer
            .write_to_file(&symbols_path)
            .expect("Failed to write symbols to file");

        // Create dependency graph
        let graph_path = db_path.join("dependency_graph.bin");

        let nodes: Vec<SymbolNode> = symbol_ids
            .iter()
            .map(|(name, id)| SymbolNode {
                symbol_id: *id,
                qualified_name: name.to_string(),
                symbol_type: SymbolType::Function,
                file_path: std::path::PathBuf::from("src/main.rs"),
                in_degree: 0,
                out_degree: 0,
            })
            .collect();

        // Create edges: main calls helper, test_something calls helper
        let edges = vec![
            SerializableEdge {
                from_id: symbol_ids[0].1, // main
                to_id: symbol_ids[1].1,   // helper
                edge: DependencyEdge {
                    relation_type: RelationType::Calls,
                    line_number: 1,
                    column_number: 10,
                    context: Some("helper()".to_string()),
                },
            },
            SerializableEdge {
                from_id: symbol_ids[2].1, // test_something
                to_id: symbol_ids[1].1,   // helper
                edge: DependencyEdge {
                    relation_type: RelationType::Calls,
                    line_number: 1,
                    column_number: 5,
                    context: Some("helper()".to_string()),
                },
            },
        ];

        let graph = SerializableDependencyGraph {
            nodes,
            edges,
            name_to_symbol: symbol_ids
                .iter()
                .map(|(name, id)| (name.to_string(), *id))
                .collect(),
            file_imports: Default::default(),
            stats: GraphStats {
                node_count: symbol_ids.len(),
                edge_count: 2,
                file_count: 4,
                import_count: 0,
                scc_count: 0,                // No circular dependencies in test
                max_depth: 2,                // main -> helper is depth 1
                avg_dependencies: 2.0 / 7.0, // 2 edges, 7 nodes
            },
        };

        let graph_binary = bincode::serialize(&graph).expect("Failed to serialize graph");
        fs::write(&graph_path, graph_binary).expect("Failed to write graph");

        // Generate overview and capture output
        let result = generate_codebase_overview(db_path, "json", 10, 10, true).await;

        assert!(result.is_ok(), "Should generate overview with real data");

        // Verify the overview contains expected data
        // Read the symbols back to verify
        let reader = kotadb::binary_symbols::BinarySymbolReader::open(&symbols_path)
            .expect("Failed to open symbols for verification");
        assert_eq!(reader.symbol_count(), 7, "Should have 7 symbols");

        // Verify dependency graph can be read back
        let graph_data = fs::read(&graph_path).expect("Failed to read graph");
        let deserialized: SerializableDependencyGraph =
            bincode::deserialize(&graph_data).expect("Failed to deserialize graph");
        assert_eq!(deserialized.edges.len(), 2, "Should have 2 edges");
        assert_eq!(deserialized.nodes.len(), 7, "Should have 7 nodes");

        // The overview should identify:
        // - helper as most referenced (2 incoming edges)
        // - main and MyStruct::new as entry points (0 incoming edges)
        // - 2 languages detected (Rust and Python)
        // - Test file identified
    }
}<|MERGE_RESOLUTION|>--- conflicted
+++ resolved
@@ -296,16 +296,11 @@
         /// Name or qualified name of the target symbol (e.g., 'FileStorage' or 'storage::FileStorage')
         /// Note: Includes constructor calls (Type::new), type annotations, and parameter types
         target: String,
-        /// Maximum number of results to return (default: 10000, use --limit 0 for unlimited)
+        /// Maximum number of results to return (default: unlimited)
         #[arg(
             short,
             long,
-<<<<<<< HEAD
-            default_value = "10000",
-            help = "Control number of results returned (0 for unlimited)"
-=======
             help = "Control number of results (default: unlimited, use -l 50 to limit)"
->>>>>>> ef43aed0
         )]
         limit: Option<usize>,
     },
@@ -315,16 +310,11 @@
     AnalyzeImpact {
         /// Name or qualified name of the target symbol (e.g., 'StorageError' or 'errors::StorageError')
         target: String,
-        /// Maximum number of impacted items to show (default: 10000, use --limit 0 for unlimited)
+        /// Maximum number of impacted items to show (default: unlimited)
         #[arg(
             short,
             long,
-<<<<<<< HEAD
-            default_value = "10000",
-            help = "Control number of results returned (0 for unlimited)"
-=======
             help = "Control number of results (default: unlimited, use -l 50 to limit)"
->>>>>>> ef43aed0
         )]
         limit: Option<usize>,
     },
@@ -1157,7 +1147,6 @@
     let mut test_files = 0;
     let mut source_files = 0;
     let mut doc_files = 0;
-    let mut other_files = 0;
 
     // Only count files that have actual code symbols extracted
     // This gives us accurate test coverage ratios
@@ -1173,77 +1162,15 @@
             .unwrap_or(false)
         {
             doc_files += 1;
-<<<<<<< HEAD
         } else {
             // This is an actual source code file with symbols
-=======
-        } else if path
-            .extension()
-            .and_then(|ext| ext.to_str())
-            .map(|ext| {
-                // Only count actual source code files
-                matches!(
-                    ext,
-                    "rs" | "py"
-                        | "js"
-                        | "ts"
-                        | "jsx"
-                        | "tsx"
-                        | "c"
-                        | "cpp"
-                        | "cc"
-                        | "cxx"
-                        | "h"
-                        | "hpp"
-                        | "java"
-                        | "go"
-                        | "rb"
-                        | "php"
-                        | "cs"
-                        | "swift"
-                        | "kt"
-                        | "scala"
-                        | "clj"
-                        | "ex"
-                        | "exs"
-                        | "erl"
-                        | "hrl"
-                        | "ml"
-                        | "mli"
-                        | "hs"
-                        | "lua"
-                        | "pl"
-                        | "sh"
-                        | "bash"
-                        | "zsh"
-                        | "fish"
-                        | "vim"
-                        | "el"
-                        | "dart"
-                        | "r"
-                        | "m"
-                        | "mm"
-                        | "f90"
-                        | "f95"
-                        | "f03"
-                        | "jl"
-                        | "nim"
-                        | "v"
-                )
-            })
-            .unwrap_or(false)
-        {
->>>>>>> ef43aed0
             source_files += 1;
-        } else {
-            other_files += 1;
         }
     }
 
     file_organization.insert("test_files", test_files);
     file_organization.insert("source_files", source_files);
     file_organization.insert("documentation_files", doc_files);
-    file_organization.insert("other_files", other_files);
     overview_data.insert("file_organization", json!(file_organization));
 
     // 5. Test coverage indicators
@@ -1328,16 +1255,12 @@
             println!("- Source code: {} files", source_files);
             println!("- Test files: {} files", test_files);
             println!("- Documentation: {} files", doc_files);
-            if other_files > 0 {
-                println!("- Other files: {} files (config, data, etc.)", other_files);
-            }
 
             println!();
             println!("Test Coverage Indicators:");
             println!("- Test-to-code ratio: {:.2}", test_to_code_ratio);
 
             if source_files > 0 {
-<<<<<<< HEAD
                 // Calculate estimated test coverage based on test-to-code ratio
                 // This is a general heuristic that works across different project types:
                 // - Some projects have many small test files (high ratio)
@@ -1356,25 +1279,6 @@
                 };
 
                 println!("- Estimated test coverage: {:.0}%", final_estimate);
-=======
-                // More realistic coverage estimate based on test-to-code ratio
-                // Assuming good test coverage when ratio is >= 0.5
-                let coverage_estimate = if test_to_code_ratio >= 1.0 {
-                    90 // Excellent coverage likely
-                } else if test_to_code_ratio >= 0.5 {
-                    70 // Good coverage likely
-                } else if test_to_code_ratio >= 0.3 {
-                    50 // Moderate coverage likely
-                } else if test_to_code_ratio >= 0.1 {
-                    30 // Basic coverage likely
-                } else {
-                    10 // Minimal coverage likely
-                };
-                println!(
-                    "- Estimated test coverage: ~{}% (based on test-to-code ratio)",
-                    coverage_estimate
-                );
->>>>>>> ef43aed0
             }
         }
     }
