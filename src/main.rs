--- conflicted
+++ resolved
@@ -14,14 +14,9 @@
     create_binary_trigram_index, create_file_storage, create_primary_index, create_trigram_index,
     create_wrapped_storage, init_logging_with_level,
     services::{
-<<<<<<< HEAD
-        DatabaseAccess, SearchOptions, SearchResult, SearchService, SearchType, SymbolResult,
-        SymbolSearchOptions,
-=======
         AnalysisService, CallersOptions, DatabaseAccess, ImpactOptions, ManagementService,
         OverviewOptions, SearchOptions, SearchResult, SearchService, SearchType, StatsOptions,
         SymbolResult, SymbolSearchOptions,
->>>>>>> 9737a93a
     },
     start_server, validate_post_ingestion_search, with_trace_id, Document, DocumentBuilder, Index,
     QueryBuilder, Storage, ValidatedDocumentId, ValidatedPath, ValidationStatus,
@@ -1606,7 +1601,6 @@
                     context: context.clone(),
                     quiet,
                 };
-<<<<<<< HEAD
 
                 let result = search_service.search_content(search_options).await?;
                 let output = format_search_result(&result, &SearchOptions {
@@ -1619,19 +1613,6 @@
 
                 print!("{}", output);
             }
-=======
-
-                let result = search_service.search_content(search_options).await?;
-                let output = format_search_result(&result, &SearchOptions {
-                    query: query.clone(),
-                    limit,
-                    tags: processed_tags,
-                    context: context.clone(),
-                    quiet,
-                });
-
-                print!("{}", output);
-            }
 
 
             Commands::Stats { basic, symbols, relationships } => {
@@ -1643,6 +1624,7 @@
                     symbols,
                     relationships,
                     quiet,
+                    show_symbols: symbols,
                 };
 
                 let stats_result = management_service.get_stats(stats_options).await?;
@@ -1651,7 +1633,6 @@
                 if !stats_result.formatted_output.is_empty() {
                     print!("{}", stats_result.formatted_output);
                 }
->>>>>>> 9737a93a
 
                 // Fall back to existing logic for symbol and relationship stats until fully extracted
                 let no_flags_specified = !basic && !symbols && !relationships;
